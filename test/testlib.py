import loopy as lp
import numpy as np


# {{{ test_barrier_in_overridden_get_grid_size_expanded_kernel

class GridOverride:
    def __init__(self, clean, vecsize):
        self.clean = clean
        self.vecsize = vecsize

    def __call__(self, insn_ids, callables_table, ignore_auto=True):
        gsize, _ = self.clean.get_grid_sizes_for_insn_ids(insn_ids,
                callables_table, ignore_auto)
        return gsize, (self.vecsize,)

# }}}


# {{{ test_preamble_with_separate_temporaries

class SeparateTemporariesPreambleTestDataHolder:
    def __init__(self, func_name, func_arg_dtypes, func_result_dtypes, arr):
        self.func_name = func_name
        self.func_arg_dtypes = func_arg_dtypes
        self.func_result_dtypes = func_result_dtypes
        self.arr = arr

    def __eq__(self, other):
        import numpy as np
        return (
                isinstance(other, type(self))
                and self.func_name == other.func_name
                and self.func_arg_dtypes == other.func_arg_dtypes
                and self.func_result_dtypes == other.func_result_dtypes
                and np.array_equal(self.arr, other.arr))

    def __ne__(self, other):
        return not self.__eq__(other)


class SeparateTemporariesPreambleTestMangler(
        SeparateTemporariesPreambleTestDataHolder):
    def __call__(self, kernel, name, arg_dtypes):
        """
        A function that will return a :class:`loopy.kernel.data.CallMangleInfo`
        to interface with the calling :class:`loopy.LoopKernel`
        """
        if name != self.func_name:
            return None

        from loopy.types import to_loopy_type
        from loopy.kernel.data import CallMangleInfo

        def __compare(d1, d2):
            # compare dtypes ignoring atomic
            return to_loopy_type(d1, for_atomic=True) == \
                to_loopy_type(d2, for_atomic=True)

        # check types
        if len(arg_dtypes) != len(arg_dtypes):
            raise Exception("Unexpected number of arguments provided to mangler "
                            "{}, expected {}, got {}".format(
                                self.func_name, len(self.func_arg_dtypes),
                                len(arg_dtypes)))

        for i, (d1, d2) in enumerate(zip(self.func_arg_dtypes, arg_dtypes)):
            if not __compare(d1, d2):
                raise Exception("Argument at index {} for mangler {} does not "
                                "match expected dtype.  Expected {}, got {}".
                                format(i, self.func_name, str(d1), str(d2)))

        # get target for creation
        target = arg_dtypes[0].target
        return CallMangleInfo(
            target_name=self.func_name,
            result_dtypes=tuple(to_loopy_type(x, target=target) for x in
                                self.func_result_dtypes),
            arg_dtypes=arg_dtypes)


class SeparateTemporariesPreambleTestPreambleGenerator(
        SeparateTemporariesPreambleTestDataHolder):
    def __call__(self, preamble_info):

        # find a function matching our name
        func_match = next(
            (x for x in preamble_info.seen_functions
             if x.name == self.func_name), None)
        desc = "custom_funcs_indirect"
        if func_match is not None:
            from loopy.types import to_loopy_type
            # check types
            if tuple(to_loopy_type(x) for x in self.func_arg_dtypes) == \
                    func_match.arg_dtypes:
                # if match, create our temporary
                var = lp.TemporaryVariable(
                    "lookup", initializer=self.arr, dtype=self.arr.dtype,
                    shape=self.arr.shape,
                    address_space=lp.AddressSpace.GLOBAL, read_only=True)
                # and code
                code = """
        int {name}(int start, int end, int match)
        {{
            int result = start;
            for (int i = start + 1; i < end; ++i)
            {{
                if (lookup[i] == match)
                    result = i;
            }}
            return result;
        }}
        """.format(name=self.func_name)

        # generate temporary variable code
        from cgen import Initializer
        from loopy.target.c import generate_array_literal
        codegen_state = preamble_info.codegen_state.copy(
            is_generating_device_code=True)
        kernel = preamble_info.kernel
        ast_builder = codegen_state.ast_builder
        target = kernel.target
        decl_info, = var.decl_info(target, index_dtype=kernel.index_dtype)
        decl = ast_builder.wrap_global_constant(
                ast_builder.get_temporary_decl(
                    codegen_state, None, var,
                    decl_info))
        if var.initializer is not None:
            decl = Initializer(decl, generate_array_literal(
                codegen_state, var, var.initializer))
        # return generated code
        yield (desc, "\n".join([str(decl), code]))

# }}}


# {{{ test_register_function_lookup

class Log2Callable(lp.ScalarCallable):

    def with_types(self, arg_id_to_dtype, kernel, callables_table):

        if 0 not in arg_id_to_dtype or arg_id_to_dtype[0] is None:
            # the types provided aren't mature enough to specialize the
            # callable
            return (
                    self.copy(arg_id_to_dtype=arg_id_to_dtype),
                    callables_table)

        dtype = arg_id_to_dtype[0].numpy_dtype

        if dtype.kind in ("u", "i"):
            # ints and unsigned casted to float32
            dtype = np.float32

        from loopy.target.opencl import OpenCLTarget
        name_in_target = "log2"
        if not isinstance(kernel.target, OpenCLTarget):
            # for CUDA, C Targets the name must be modified
            if dtype == np.float32:
                name_in_target = "log2f"
            elif dtype == np.float128:
                name_in_target = "log2l"

        from loopy.types import NumpyType
        return (
                self.copy(name_in_target=name_in_target,
                    arg_id_to_dtype={0: NumpyType(dtype), -1:
                        NumpyType(dtype)}),
                callables_table)


<<<<<<< HEAD
=======
def register_log2_lookup(target, identifier):
    if identifier == "log2":
        return Log2Callable(name="log2")
    return None

>>>>>>> 23d7e9ca
# }}}

# vim: foldmethod=marker<|MERGE_RESOLUTION|>--- conflicted
+++ resolved
@@ -170,14 +170,6 @@
                 callables_table)
 
 
-<<<<<<< HEAD
-=======
-def register_log2_lookup(target, identifier):
-    if identifier == "log2":
-        return Log2Callable(name="log2")
-    return None
-
->>>>>>> 23d7e9ca
 # }}}
 
 # vim: foldmethod=marker