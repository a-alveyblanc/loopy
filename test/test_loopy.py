--- conflicted
+++ resolved
@@ -1342,7 +1342,6 @@
     assert len(knl.instructions) == 3
 
 
-<<<<<<< HEAD
 def test_regression_persistent_hash():
     knl1 = lp.make_kernel(
             "{[i] : 0<=i<n}",
@@ -1390,7 +1389,8 @@
             """, seq_dependencies=True)
 
     print(knl)
-=======
+
+
 def test_index_cse(ctx_factory):
     knl = lp.make_kernel(["{[i,j,k,l,m]:0<=i,j,k,l,m<n}"],
                          """
@@ -1405,7 +1405,6 @@
     knl = lp.add_and_infer_dtypes(knl, {"a": np.float32, "b": np.float32})
     knl = lp.fix_parameters(knl, n=5)
     print(lp.generate_code_v2(knl).device_code())
->>>>>>> 9c010eb6
 
 
 if __name__ == "__main__":
