from __future__ import division, absolute_import, print_function

__copyright__ = "Copyright (C) 2012 Andreas Kloeckner"

__license__ = """
Permission is hereby granted, free of charge, to any person obtaining a copy
of this software and associated documentation files (the "Software"), to deal
in the Software without restriction, including without limitation the rights
to use, copy, modify, merge, publish, distribute, sublicense, and/or sell
copies of the Software, and to permit persons to whom the Software is
furnished to do so, subject to the following conditions:

The above copyright notice and this permission notice shall be included in
all copies or substantial portions of the Software.

THE SOFTWARE IS PROVIDED "AS IS", WITHOUT WARRANTY OF ANY KIND, EXPRESS OR
IMPLIED, INCLUDING BUT NOT LIMITED TO THE WARRANTIES OF MERCHANTABILITY,
FITNESS FOR A PARTICULAR PURPOSE AND NONINFRINGEMENT. IN NO EVENT SHALL THE
AUTHORS OR COPYRIGHT HOLDERS BE LIABLE FOR ANY CLAIM, DAMAGES OR OTHER
LIABILITY, WHETHER IN AN ACTION OF CONTRACT, TORT OR OTHERWISE, ARISING FROM,
OUT OF OR IN CONNECTION WITH THE SOFTWARE OR THE USE OR OTHER DEALINGS IN
THE SOFTWARE.
"""

import six
from six.moves import range

import sys
import numpy as np
import loopy as lp
import pyopencl as cl
import pyopencl.clmath  # noqa
import pyopencl.clrandom  # noqa
import pytest

import logging
logger = logging.getLogger(__name__)

try:
    import faulthandler
except ImportError:
    pass
else:
    faulthandler.enable()

from pyopencl.tools import pytest_generate_tests_for_pyopencl \
        as pytest_generate_tests

__all__ = [
        "pytest_generate_tests",
        "cl"  # 'cl.create_some_context'
        ]


def test_complicated_subst(ctx_factory):
    #ctx = ctx_factory()

    knl = lp.make_kernel(
            "{[i]: 0<=i<n}",
            """
                f(x) := x*a[x]
                g(x) := 12 + f(x)
                h(x) := 1 + g(x) + 20*g$two(x)

                a[i] = h$one(i) * h$two(i)
                """)

    knl = lp.expand_subst(knl, "... > id:h and tag:two > id:g and tag:two")

    print(knl)

    sr_keys = list(knl.substitutions.keys())
    for letter, how_many in [
            ("f", 1),
            ("g", 1),
            ("h", 2)
            ]:
        substs_with_letter = sum(1 for k in sr_keys if k.startswith(letter))
        assert substs_with_letter == how_many


def test_type_inference_no_artificial_doubles(ctx_factory):
    ctx = ctx_factory()

    knl = lp.make_kernel(
            "{[i]: 0<=i<n}",
            """
                <> bb = a[i] - b[i]
                c[i] = bb
                """,
            [
                lp.GlobalArg("a", np.float32, shape=("n",)),
                lp.GlobalArg("b", np.float32, shape=("n",)),
                lp.GlobalArg("c", np.float32, shape=("n",)),
                lp.ValueArg("n", np.int32),
                ],
            assumptions="n>=1")

    knl = lp.preprocess_kernel(knl, ctx.devices[0])
    for k in lp.generate_loop_schedules(knl):
        code = lp.generate_code(k)
        assert "double" not in code


def test_type_inference_with_type_dependencies():
    knl = lp.make_kernel(
            "{[i]: i=0}",
            """
            <>a = 99
            a = a + 1
            <>b = 0
            <>c = 1
            b = b + c + 1.0
            c = b + c
            <>d = b + 2 + 1j
            """,
            "...")
    knl = lp.infer_unknown_types(knl)

    from loopy.types import to_loopy_type
    assert knl.temporary_variables["a"].dtype == to_loopy_type(np.int32)
    assert knl.temporary_variables["b"].dtype == to_loopy_type(np.float32)
    assert knl.temporary_variables["c"].dtype == to_loopy_type(np.float32)
    assert knl.temporary_variables["d"].dtype == to_loopy_type(np.complex128)


def test_sized_and_complex_literals(ctx_factory):
    ctx = ctx_factory()

    knl = lp.make_kernel(
            "{[i]: 0<=i<n}",
            """
                <> aa = 5jf
                <> bb = 5j
                a[i] = imag(aa)
                b[i] = imag(bb)
                c[i] = 5f
                """,
            [
                lp.GlobalArg("a", np.float32, shape=("n",)),
                lp.GlobalArg("b", np.float32, shape=("n",)),
                lp.GlobalArg("c", np.float32, shape=("n",)),
                lp.ValueArg("n", np.int32),
                ],
            assumptions="n>=1")

    lp.auto_test_vs_ref(knl, ctx, knl, parameters=dict(n=5))


def test_simple_side_effect(ctx_factory):
    ctx = ctx_factory()

    knl = lp.make_kernel(
            "{[i,j]: 0<=i,j<100}",
            """
                a[i] = a[i] + 1
                """,
            [lp.GlobalArg("a", np.float32, shape=(100,))]
            )

    knl = lp.preprocess_kernel(knl, ctx.devices[0])
    kernel_gen = lp.generate_loop_schedules(knl)

    for gen_knl in kernel_gen:
        print(gen_knl)
        compiled = lp.CompiledKernel(ctx, gen_knl)
        print(compiled.get_code())


def test_owed_barriers(ctx_factory):
    ctx = ctx_factory()

    knl = lp.make_kernel(
            "{[i]: 0<=i<100}",
            [
                "<float32> z[i] = a[i]"
                ],
            [lp.GlobalArg("a", np.float32, shape=(100,))]
            )

    knl = lp.tag_inames(knl, dict(i="l.0"))

    knl = lp.preprocess_kernel(knl, ctx.devices[0])
    kernel_gen = lp.generate_loop_schedules(knl)

    for gen_knl in kernel_gen:
        compiled = lp.CompiledKernel(ctx, gen_knl)
        print(compiled.get_code())


def test_wg_too_small(ctx_factory):
    ctx = ctx_factory()

    knl = lp.make_kernel(
            "{[i]: 0<=i<100}",
            [
                "<float32> z[i] = a[i] {id=copy}"
                ],
            [lp.GlobalArg("a", np.float32, shape=(100,))],
            local_sizes={0: 16})

    knl = lp.tag_inames(knl, dict(i="l.0"))

    knl = lp.preprocess_kernel(knl, ctx.devices[0])
    kernel_gen = lp.generate_loop_schedules(knl)

    import pytest
    for gen_knl in kernel_gen:
        with pytest.raises(RuntimeError):
            lp.CompiledKernel(ctx, gen_knl).get_code()


def test_multi_cse(ctx_factory):
    ctx = ctx_factory()

    knl = lp.make_kernel(
            "{[i]: 0<=i<100}",
            [
                "<float32> z[i] = a[i] + a[i]**2"
                ],
            [lp.GlobalArg("a", np.float32, shape=(100,))],
            local_sizes={0: 16})

    knl = lp.split_iname(knl, "i", 16, inner_tag="l.0")
    knl = lp.add_prefetch(knl, "a", [])

    knl = lp.preprocess_kernel(knl, ctx.devices[0])
    kernel_gen = lp.generate_loop_schedules(knl)

    for gen_knl in kernel_gen:
        compiled = lp.CompiledKernel(ctx, gen_knl)
        print(compiled.get_code())


# {{{ code generator fuzzing

def make_random_value():
    from random import randrange, uniform
    v = randrange(3)
    if v == 0:
        while True:
            z = randrange(-1000, 1000)
            if z:
                return z

    elif v == 1:
        return uniform(-10, 10)
    else:
        cval = uniform(-10, 10) + 1j*uniform(-10, 10)
        if randrange(0, 2) == 0:
            return np.complex128(cval)
        else:
            return np.complex128(cval)


def make_random_expression(var_values, size):
    from random import randrange
    import pymbolic.primitives as p
    v = randrange(1500)
    size[0] += 1
    if v < 500 and size[0] < 40:
        term_count = randrange(2, 5)
        if randrange(2) < 1:
            cls = p.Sum
        else:
            cls = p.Product
        return cls(tuple(
            make_random_expression(var_values, size)
            for i in range(term_count)))
    elif v < 750:
        return make_random_value()
    elif v < 1000:
        var_name = "var_%d" % len(var_values)
        assert var_name not in var_values
        var_values[var_name] = make_random_value()
        return p.Variable(var_name)
    elif v < 1250:
        # Cannot use '-' because that destroys numpy constants.
        return p.Sum((
            make_random_expression(var_values, size),
            - make_random_expression(var_values, size)))
    elif v < 1500:
        # Cannot use '/' because that destroys numpy constants.
        return p.Quotient(
                make_random_expression(var_values, size),
                make_random_expression(var_values, size))


def generate_random_fuzz_examples(count):
    for i in range(count):
        size = [0]
        var_values = {}
        expr = make_random_expression(var_values, size)
        yield expr, var_values


def test_fuzz_code_generator(ctx_factory):
    ctx = ctx_factory()
    queue = cl.CommandQueue(ctx)

    if ctx.devices[0].platform.vendor.startswith("Advanced Micro"):
        pytest.skip("crashes on AMD 15.12")

    #from expr_fuzz import get_fuzz_examples
    #for expr, var_values in get_fuzz_examples():
    for expr, var_values in generate_random_fuzz_examples(50):
        from pymbolic import evaluate
        try:
            true_value = evaluate(expr, var_values)
        except ZeroDivisionError:
            continue

        def get_dtype(x):
            if isinstance(x, (complex, np.complexfloating)):
                return np.complex128
            else:
                return np.float64

        knl = lp.make_kernel("{ : }",
                [lp.Assignment("value", expr)],
                [lp.GlobalArg("value", np.complex128, shape=())]
                + [
                    lp.ValueArg(name, get_dtype(val))
                    for name, val in six.iteritems(var_values)
                    ])
        ck = lp.CompiledKernel(ctx, knl)
        evt, (lp_value,) = ck(queue, out_host=True, **var_values)
        err = abs(true_value-lp_value)/abs(true_value)
        if abs(err) > 1e-10:
            print(80*"-")
            print("WRONG: rel error=%g" % err)
            print("true=%r" % true_value)
            print("loopy=%r" % lp_value)
            print(80*"-")
            print(ck.get_code())
            print(80*"-")
            print(var_values)
            print(80*"-")
            print(repr(expr))
            print(80*"-")
            print(expr)
            print(80*"-")
            1/0

# }}}


def test_bare_data_dependency(ctx_factory):
    dtype = np.dtype(np.float32)
    ctx = ctx_factory()
    queue = cl.CommandQueue(ctx)

    knl = lp.make_kernel(
            [
                "[znirp] -> {[i]: 0<=i<znirp}",
                ],
            [
                "<> znirp = n",
                "a[i] = 1",
                ],
            [
                lp.GlobalArg("a", dtype, shape=("n"), order="C"),
                lp.ValueArg("n", np.int32),
                ])

    cknl = lp.CompiledKernel(ctx, knl)
    n = 20000
    evt, (a,) = cknl(queue, n=n, out_host=True)

    assert a.shape == (n,)
    assert (a == 1).all()


# {{{ test race detection

@pytest.mark.skipif("sys.version_info < (2,6)")
def test_ilp_write_race_detection_global(ctx_factory):
    ctx = ctx_factory()

    knl = lp.make_kernel(
            "[n] -> {[i,j]: 0<=i,j<n }",
            [
                "a[i] = 5+i+j",
                ],
            [
                lp.GlobalArg("a", np.float32),
                lp.ValueArg("n", np.int32, approximately=1000),
                ],
            assumptions="n>=1")

    knl = lp.tag_inames(knl, dict(j="ilp"))

    knl = lp.preprocess_kernel(knl, ctx.devices[0])

    with lp.CacheMode(False):
        from loopy.diagnostic import WriteRaceConditionWarning
        from warnings import catch_warnings
        with catch_warnings(record=True) as warn_list:
            list(lp.generate_loop_schedules(knl))

            assert any(isinstance(w.message, WriteRaceConditionWarning)
                    for w in warn_list)


def test_ilp_write_race_avoidance_local(ctx_factory):
    ctx = ctx_factory()

    knl = lp.make_kernel(
            "{[i,j]: 0<=i<16 and 0<=j<17 }",
            [
                "<> a[i] = 5+i+j",
                ],
            [])

    knl = lp.tag_inames(knl, dict(i="l.0", j="ilp"))

    knl = lp.preprocess_kernel(knl, ctx.devices[0])
    for k in lp.generate_loop_schedules(knl):
        assert k.temporary_variables["a"].shape == (16, 17)


def test_ilp_write_race_avoidance_private(ctx_factory):
    ctx = ctx_factory()

    knl = lp.make_kernel(
            "{[j]: 0<=j<16 }",
            [
                "<> a = 5+j",
                ],
            [])

    knl = lp.tag_inames(knl, dict(j="ilp"))

    knl = lp.preprocess_kernel(knl, ctx.devices[0])
    for k in lp.generate_loop_schedules(knl):
        assert k.temporary_variables["a"].shape == (16,)

# }}}


def test_write_parameter(ctx_factory):
    dtype = np.float32
    ctx = ctx_factory()

    knl = lp.make_kernel(
            "{[i,j]: 0<=i,j<n }",
            """
                a = sum((i,j), i*j)
                b = sum(i, sum(j, i*j))
                n = 15
                """,
            [
                lp.GlobalArg("a", dtype, shape=()),
                lp.GlobalArg("b", dtype, shape=()),
                lp.ValueArg("n", np.int32, approximately=1000),
                ],
            assumptions="n>=1")

    import pytest
    with pytest.raises(RuntimeError):
        lp.CompiledKernel(ctx, knl).get_code()


# {{{ arg guessing

def test_arg_shape_guessing(ctx_factory):
    ctx = ctx_factory()

    knl = lp.make_kernel(
            "{[i,j]: 0<=i,j<n }",
            """
                a = 1.5 + sum((i,j), i*j)
                b[i, j] = i*j
                c[i+j, j] = b[j,i]
                """,
            [
                lp.GlobalArg("a", shape=lp.auto),
                lp.GlobalArg("b", shape=lp.auto),
                lp.GlobalArg("c", shape=lp.auto),
                lp.ValueArg("n"),
                ],
            assumptions="n>=1")

    print(knl)
    print(lp.CompiledKernel(ctx, knl).get_highlighted_code())


def test_arg_guessing(ctx_factory):
    ctx = ctx_factory()

    knl = lp.make_kernel(
            "{[i,j]: 0<=i,j<n }",
            """
                a = 1.5 + sum((i,j), i*j)
                b[i, j] = i*j
                c[i+j, j] = b[j,i]
                """,
            assumptions="n>=1")

    print(knl)
    print(lp.CompiledKernel(ctx, knl).get_highlighted_code())


def test_arg_guessing_with_reduction(ctx_factory):
    #logging.basicConfig(level=logging.DEBUG)
    ctx = ctx_factory()

    knl = lp.make_kernel(
            "{[i,j]: 0<=i,j<n }",
            """
                a = 1.5 + simul_reduce(sum, (i,j), i*j)
                d = 1.5 + simul_reduce(sum, (i,j), b[i,j])
                b[i, j] = i*j
                c[i+j, j] = b[j,i]
                """,
            assumptions="n>=1")

    print(knl)
    print(lp.CompiledKernel(ctx, knl).get_highlighted_code())

# }}}


def test_nonlinear_index(ctx_factory):
    ctx = ctx_factory()

    knl = lp.make_kernel(
            "{[i,j]: 0<=i,j<n }",
            """
                a[i*i] = 17
                """,
            [
                lp.GlobalArg("a", shape="n"),
                lp.ValueArg("n"),
                ],
            assumptions="n>=1")

    print(knl)
    print(lp.CompiledKernel(ctx, knl).get_highlighted_code())


def test_offsets_and_slicing(ctx_factory):
    ctx = ctx_factory()
    queue = cl.CommandQueue(ctx)

    n = 20

    knl = lp.make_kernel(
            "{[i,j]: 0<=i<n and 0<=j<m }",
            """
                b[i,j] = 2*a[i,j]
                """,
            assumptions="n>=1 and m>=1",
            default_offset=lp.auto)

    knl = lp.tag_data_axes(knl, "a,b", "stride:auto,stride:1")

    cknl = lp.CompiledKernel(ctx, knl)

    a_full = cl.clrandom.rand(queue, (n, n), np.float64)
    a_full_h = a_full.get()
    b_full = cl.clrandom.rand(queue, (n, n), np.float64)
    b_full_h = b_full.get()

    a_sub = (slice(3, 10), slice(5, 10))
    a = a_full[a_sub]

    b_sub = (slice(3+3, 10+3), slice(5+4, 10+4))
    b = b_full[b_sub]

    b_full_h[b_sub] = 2*a_full_h[a_sub]

    print(cknl.get_highlighted_code({"a": a.dtype}))
    cknl(queue, a=a, b=b)

    import numpy.linalg as la
    assert la.norm(b_full.get() - b_full_h) < 1e-13


def test_vector_ilp_with_prefetch(ctx_factory):
    ctx = ctx_factory()

    knl = lp.make_kernel(
            "{ [i]: 0<=i<n }",
            "out[i] = 2*a[i]",
            [
                # Tests that comma'd arguments interoperate with
                # argument guessing.
                lp.GlobalArg("out,a", np.float32, shape=lp.auto),
                "..."
                ])

    knl = lp.split_iname(knl, "i", 128, inner_tag="l.0")
    knl = lp.split_iname(knl, "i_outer", 4, outer_tag="g.0", inner_tag="ilp")
    knl = lp.add_prefetch(knl, "a", ["i_inner", "i_outer_inner"])

    cknl = lp.CompiledKernel(ctx, knl)
    cknl.cl_kernel_info()

    import re
    code = cknl.get_code()
    assert len(list(re.finditer("barrier", code))) == 1


def test_c_instruction(ctx_factory):
    #logging.basicConfig(level=logging.DEBUG)
    ctx = ctx_factory()

    knl = lp.make_kernel(
            "{[i,j]: 0<=i,j<n }",
            [
                lp.CInstruction("i,j", """
                    x = sin((float) i*j);
                    """, assignees="x"),
                "a[i,j] = x",
                ],
            [
                lp.GlobalArg("a", shape=lp.auto, dtype=np.float32),
                lp.TemporaryVariable("x", np.float32),
                "...",
                ],
            assumptions="n>=1")

    knl = lp.split_iname(knl, "i", 128, outer_tag="g.0", inner_tag="l.0")

    print(knl)
    print(lp.CompiledKernel(ctx, knl).get_highlighted_code())


def test_dependent_domain_insn_iname_finding(ctx_factory):
    ctx = ctx_factory()

    knl = lp.make_kernel([
            "{[isrc_box]: 0<=isrc_box<nsrc_boxes}",
            "{[isrc,idim]: isrc_start<=isrc<isrc_end and 0<=idim<dim}",
            ],
            """
                <> src_ibox = source_boxes[isrc_box]
                <> isrc_start = box_source_starts[src_ibox]
                <> isrc_end = isrc_start+box_source_counts_nonchild[src_ibox]
                <> strength = strengths[isrc] {id=set_strength}
                """,
            [
                lp.GlobalArg("box_source_starts,box_source_counts_nonchild",
                    None, shape=None),
                lp.GlobalArg("strengths",
                    None, shape="nsources"),
                "..."])

    print(knl)
    assert "isrc_box" in knl.insn_inames("set_strength")

    print(lp.CompiledKernel(ctx, knl).get_highlighted_code(
            dict(
                source_boxes=np.int32,
                box_source_starts=np.int32,
                box_source_counts_nonchild=np.int32,
                strengths=np.float64,
                nsources=np.int32,
                )))


def test_inames_deps_from_write_subscript(ctx_factory):
    knl = lp.make_kernel(
            "{[i,j]: 0<=i,j<n}",
            """
                <> src_ibox = source_boxes[i]
                <int32> something = 5
                a[src_ibox] = sum(j, something) {id=myred}
                """,
            [
                lp.GlobalArg("box_source_starts,box_source_counts_nonchild,a",
                    None, shape=None),
                "..."])

    print(knl)
    assert "i" in knl.insn_inames("myred")


def test_modulo_indexing(ctx_factory):
    ctx = ctx_factory()

    knl = lp.make_kernel(
            "{[i,j]: 0<=i<n and 0<=j<5}",
            """
                b[i] = sum(j, a[(i+j)%n])
                """,
            [
                lp.GlobalArg("a", None, shape="n"),
                "..."
                ]
            )

    print(knl)
    print(lp.CompiledKernel(ctx, knl).get_highlighted_code(
            dict(
                a=np.float32,
                )))


@pytest.mark.parametrize("vec_len", [2, 3, 4, 8, 16])
def test_vector_types(ctx_factory, vec_len):
    ctx = ctx_factory()

    knl = lp.make_kernel(
            "{ [i,j]: 0<=i<n and 0<=j<vec_len }",
            "out[i,j] = 2*a[i,j]",
            [
                lp.GlobalArg("a", np.float32, shape=lp.auto),
                lp.GlobalArg("out", np.float32, shape=lp.auto),
                "..."
                ])

    knl = lp.fix_parameters(knl, vec_len=vec_len)

    ref_knl = knl

    knl = lp.tag_data_axes(knl, "out", "c,vec")
    knl = lp.tag_inames(knl, dict(j="unr"))

    knl = lp.split_iname(knl, "i", 128, outer_tag="g.0", inner_tag="l.0")

    lp.auto_test_vs_ref(ref_knl, ctx, knl,
            parameters=dict(
                n=20000
                ))


def test_conditional(ctx_factory):
    #logging.basicConfig(level=logging.DEBUG)
    ctx = ctx_factory()

    knl = lp.make_kernel(
            "{ [i,j]: 0<=i,j<n }",
            """
                <> my_a = a[i,j] {id=read_a}
                <> a_less_than_zero = my_a < 0 {dep=read_a,inames=i:j}
                my_a = 2*my_a {id=twice_a,dep=read_a,if=a_less_than_zero}
                my_a = my_a+1 {id=aplus,dep=twice_a,if=a_less_than_zero}
                out[i,j] = 2*my_a {dep=aplus}
                """,
            [
                lp.GlobalArg("a", np.float32, shape=lp.auto),
                lp.GlobalArg("out", np.float32, shape=lp.auto),
                "..."
                ])

    ref_knl = knl

    lp.auto_test_vs_ref(ref_knl, ctx, knl,
            parameters=dict(
                n=200
                ))


def test_ilp_loop_bound(ctx_factory):
    # The salient bit of this test is that a joint bound on (outer, inner)
    # from a split occurs in a setting where the inner loop has been ilp'ed.
    # In 'normal' parallel loops, the inner index is available for conditionals
    # throughout. In ILP'd loops, not so much.

    ctx = ctx_factory()
    knl = lp.make_kernel(
            "{ [i,j,k]: 0<=i,j,k<n }",
            """
            out[i,k] = sum(j, a[i,j]*b[j,k])
            """,
            [
                lp.GlobalArg("a,b", np.float32, shape=lp.auto),
                "...",
                ],
            assumptions="n>=1")

    ref_knl = knl

    knl = lp.prioritize_loops(knl, "j,i,k")
    knl = lp.split_iname(knl,  "k", 4, inner_tag="ilp")

    lp.auto_test_vs_ref(ref_knl, ctx, knl,
            parameters=dict(
                n=200
                ))


def test_arg_shape_uses_assumptions(ctx_factory):
    # If arg shape determination does not use assumptions, then it won't find a
    # static shape for out, which is at least 1 x 1 in size, but otherwise of
    # size n x n.

    lp.make_kernel(
            "{ [i,j]: 0<=i,j<n }",
            """
            out[i,j] = 2*a[i,j]
            out[0,0] = 13.0
            """, assumptions="n>=1")


def test_slab_decomposition_does_not_double_execute(ctx_factory):
    ctx = ctx_factory()
    queue = cl.CommandQueue(ctx)

    knl = lp.make_kernel(
        "{ [i]: 0<=i<n }",
        "a[i] = 2*a[i]",
        assumptions="n>=1")

    ref_knl = knl

    for outer_tag in ["for", "g.0"]:
        knl = ref_knl
        knl = lp.split_iname(knl, "i", 4, slabs=(0, 1), inner_tag="unr",
                outer_tag=outer_tag)
        knl = lp.prioritize_loops(knl, "i_outer")

        a = cl.array.empty(queue, 20, np.float32)
        a.fill(17)
        a_ref = a.copy()
        a_knl = a.copy()

        knl = lp.set_options(knl, write_cl=True)
        print("TEST-----------------------------------------")
        knl(queue, a=a_knl)
        print("REF-----------------------------------------")
        ref_knl(queue, a=a_ref)
        print("DONE-----------------------------------------")

        print("REF", a_ref)
        print("KNL", a_knl)
        assert (a_ref == a_knl).get().all()

        print("_________________________________")


def test_multiple_writes_to_local_temporary():
    # Loopy would previously only handle barrier insertion correctly if exactly
    # one instruction wrote to each local temporary. This tests that multiple
    # writes are OK.

    knl = lp.make_kernel(
        "{[i,e]: 0<=i<5 and 0<=e<nelements}",
        """
        <> temp[i, 0] = 17
        temp[i, 1] = 15
        """)
    knl = lp.tag_inames(knl, dict(i="l.0"))

    knl = lp.preprocess_kernel(knl)
    for k in lp.generate_loop_schedules(knl):
        code, _ = lp.generate_code(k)
        print(code)


def test_make_copy_kernel(ctx_factory):
    ctx = ctx_factory()
    queue = cl.CommandQueue(ctx)

    intermediate_format = "f,f,sep"

    a1 = np.random.randn(1024, 4, 3)

    cknl1 = lp.make_copy_kernel(intermediate_format)

    cknl1 = lp.fix_parameters(cknl1, n2=3)

    cknl1 = lp.set_options(cknl1, write_cl=True)
    evt, a2 = cknl1(queue, input=a1)

    cknl2 = lp.make_copy_kernel("c,c,c", intermediate_format)
    cknl2 = lp.fix_parameters(cknl2, n2=3)

    evt, a3 = cknl2(queue, input=a2)

    assert (a1 == a3).all()


def test_auto_test_can_detect_problems(ctx_factory):
    ctx = ctx_factory()

    ref_knl = lp.make_kernel(
        "{[i,j]: 0<=i,j<n}",
        """
        a[i,j] = 25
        """)

    knl = lp.make_kernel(
        "{[i]: 0<=i<n}",
        """
        a[i,i] = 25
        """)

    ref_knl = lp.add_and_infer_dtypes(ref_knl, dict(a=np.float32))
    knl = lp.add_and_infer_dtypes(knl, dict(a=np.float32))

    from loopy.diagnostic import AutomaticTestFailure
    with pytest.raises(AutomaticTestFailure):
        lp.auto_test_vs_ref(
                ref_knl, ctx, knl,
                parameters=dict(n=123))


def test_sci_notation_literal(ctx_factory):
    ctx = ctx_factory()
    queue = cl.CommandQueue(ctx)

    set_kernel = lp.make_kernel(
         ''' { [i]: 0<=i<12 } ''',
         ''' out[i] = 1e-12''')

    set_kernel = lp.set_options(set_kernel, write_cl=True)

    evt, (out,) = set_kernel(queue)

    assert (np.abs(out.get() - 1e-12) < 1e-20).all()


def test_variable_size_temporary():
    knl = lp.make_kernel(
         ''' { [i,j]: 0<=i,j<n } ''',
         ''' out[i] = sum(j, a[i,j])''')

    knl = lp.add_and_infer_dtypes(knl, {"a": np.float32})

    knl = lp.add_prefetch(
            knl, "a[:,:]", default_tag=None)

    # Make sure that code generation succeeds even if
    # there are variable-length arrays.
    knl = lp.preprocess_kernel(knl)
    for k in lp.generate_loop_schedules(knl):
        lp.generate_code(k)


def test_indexof(ctx_factory):
    ctx = ctx_factory()
    queue = cl.CommandQueue(ctx)

    knl = lp.make_kernel(
         ''' { [i,j]: 0<=i,j<5 } ''',
         ''' out[i,j] = indexof(out[i,j])''')

    knl = lp.set_options(knl, write_cl=True)

    (evt, (out,)) = knl(queue)
    out = out.get()

    assert np.array_equal(out.ravel(order="C"), np.arange(25))


def test_indexof_vec(ctx_factory):
    ctx = ctx_factory()
    queue = cl.CommandQueue(ctx)

    if ctx.devices[0].platform.name.startswith("Portable"):
        # Accurate as of 2015-10-08
        pytest.skip("POCL miscompiles vector code")

    knl = lp.make_kernel(
         ''' { [i,j,k]: 0<=i,j,k<4 } ''',
         ''' out[i,j,k] = indexof_vec(out[i,j,k])''')

    knl = lp.tag_inames(knl, {"i": "vec"})
    knl = lp.tag_data_axes(knl, "out", "vec,c,c")
    knl = lp.set_options(knl, write_cl=True)

    (evt, (out,)) = knl(queue)
    #out = out.get()
    #assert np.array_equal(out.ravel(order="C"), np.arange(25))


def test_is_expression_equal():
    from loopy.symbolic import is_expression_equal
    from pymbolic import var

    x = var("x")
    y = var("y")

    assert is_expression_equal(x+2, 2+x)

    assert is_expression_equal((x+2)**2, x**2 + 4*x + 4)
    assert is_expression_equal((x+y)**2, x**2 + 2*x*y + y**2)


@pytest.mark.parametrize("dtype", [np.int32, np.int64, np.float32, np.float64])
def test_atomic(ctx_factory, dtype):
    ctx = ctx_factory()

    if (
            np.dtype(dtype).itemsize == 8
            and "cl_khr_int64_base_atomics" not in ctx.devices[0].extensions):
        pytest.skip("64-bit atomics not supported on device")

    import pyopencl.version  # noqa
    if (
            cl.version.VERSION < (2015, 2)
            and dtype == np.int64):
        pytest.skip("int64 RNG not supported in PyOpenCL < 2015.2")

    knl = lp.make_kernel(
            "{ [i]: 0<=i<n }",
            "out[i%20] = out[i%20] + 2*a[i] {atomic}",
            [
                lp.GlobalArg("out", dtype, shape=lp.auto, for_atomic=True),
                lp.GlobalArg("a", dtype, shape=lp.auto),
                "..."
                ],
            assumptions="n>0")

    ref_knl = knl
    knl = lp.split_iname(knl, "i", 512)
    knl = lp.split_iname(knl, "i_inner", 128, outer_tag="unr", inner_tag="g.0")
    lp.auto_test_vs_ref(ref_knl, ctx, knl, parameters=dict(n=10000))


def test_within_inames_and_reduction():
    # See https://github.com/inducer/loopy/issues/24

    # This is (purposefully) somewhat un-idiomatic, to replicate the conditions
    # under which the above bug was found. If assignees were phi[i], then the
    # iname propagation heuristic would not assume that dependent instructions
    # need to run inside of 'i', and hence the forced_iname_* bits below would not
    # be needed.

    i1 = lp.CInstruction("i",
            "doSomethingToGetPhi();",
            assignees="phi")

    from pymbolic.primitives import Subscript, Variable
    i2 = lp.Assignment("a",
            lp.Reduction("sum", "j", Subscript(Variable("phi"), Variable("j"))),
            within_inames=frozenset(),
            within_inames_is_final=True)

    k = lp.make_kernel("{[i,j] : 0<=i,j<n}",
            [i1, i2],
            [
                lp.GlobalArg("a", dtype=np.float32, shape=()),
                lp.ValueArg("n", dtype=np.int32),
                lp.TemporaryVariable("phi", dtype=np.float32, shape=("n",)),
                ],
            target=lp.CTarget(),
            )

    k = lp.preprocess_kernel(k)

    assert 'i' not in k.insn_inames("insn_0_j_update")
    print(k.stringify(with_dependencies=True))


def test_kernel_splitting(ctx_factory):
    ctx = ctx_factory()

    knl = lp.make_kernel(
            "{ [i]: 0<=i<n }",
            """
            for i
                c[i] = a[i + 1]
                ... gbarrier
                out[i] = c[i]
            end
            """, seq_dependencies=True)

    knl = lp.add_and_infer_dtypes(knl,
            {"a": np.float32, "c": np.float32, "out": np.float32, "n": np.int32})

    ref_knl = knl

    knl = lp.split_iname(knl, "i", 128, outer_tag="g.0", inner_tag="l.0")

    # schedule
    from loopy.preprocess import preprocess_kernel
    knl = preprocess_kernel(knl)

    from loopy.schedule import get_one_scheduled_kernel
    knl = get_one_scheduled_kernel(knl)

    # map schedule onto host or device
    print(knl)

    cgr = lp.generate_code_v2(knl)

    assert len(cgr.device_programs) == 2

    print(cgr.device_code())
    print(cgr.host_code())

    lp.auto_test_vs_ref(ref_knl, ctx, knl, parameters=dict(n=5))


def test_kernel_splitting_with_loop(ctx_factory):
    ctx = ctx_factory()

    knl = lp.make_kernel(
            "{ [i,k]: 0<=i<n and 0<=k<3 }",
            """
            for i, k
                ... gbarrier
                c[k,i] = a[k, i + 1]
                ... gbarrier
                out[k,i] = c[k,i]
            end
            """, seq_dependencies=True)

    knl = lp.add_and_infer_dtypes(knl,
            {"a": np.float32, "c": np.float32, "out": np.float32, "n": np.int32})

    ref_knl = knl

    knl = lp.split_iname(knl, "i", 128, outer_tag="g.0", inner_tag="l.0")

    # schedule
    from loopy.preprocess import preprocess_kernel
    knl = preprocess_kernel(knl)

    from loopy.schedule import get_one_scheduled_kernel
    knl = get_one_scheduled_kernel(knl)

    # map schedule onto host or device
    print(knl)

    cgr = lp.generate_code_v2(knl)

    assert len(cgr.device_programs) == 2

    print(cgr.device_code())
    print(cgr.host_code())

    lp.auto_test_vs_ref(ref_knl, ctx, knl, parameters=dict(n=5))


def save_and_reload_temporaries_test(queue, knl, out_expect, debug=False):
    from loopy.preprocess import preprocess_kernel
    from loopy.schedule import get_one_scheduled_kernel

    knl = preprocess_kernel(knl)
    knl = get_one_scheduled_kernel(knl)

    from loopy.transform.save import save_and_reload_temporaries
    knl = save_and_reload_temporaries(knl)
    knl = get_one_scheduled_kernel(knl)

    if debug:
        print(knl)
        cgr = lp.generate_code_v2(knl)
        print(cgr.device_code())
        print(cgr.host_code())
        1/0

    _, (out,) = knl(queue, out_host=True)
    assert (out == out_expect).all()


@pytest.mark.parametrize("hw_loop", [True, False])
def test_save_of_private_scalar(ctx_factory, hw_loop, debug=False):
    ctx = ctx_factory()
    queue = cl.CommandQueue(ctx)

    knl = lp.make_kernel(
        "{ [i]: 0<=i<8 }",
        """
        for i
            <>t = i
            ... gbarrier
            out[i] = t
        end
        """, seq_dependencies=True)

    if hw_loop:
        knl = lp.tag_inames(knl, dict(i="g.0"))

    save_and_reload_temporaries_test(queue, knl, np.arange(8), debug)


def test_save_of_private_array(ctx_factory, debug=False):
    ctx = ctx_factory()
    queue = cl.CommandQueue(ctx)

    knl = lp.make_kernel(
        "{ [i]: 0<=i<8 }",
        """
        for i
            <>t[i] = i
            ... gbarrier
            out[i] = t[i]
        end
        """, seq_dependencies=True)

    knl = lp.set_temporary_scope(knl, "t", "private")
    save_and_reload_temporaries_test(queue, knl, np.arange(8), debug)


def test_save_of_private_array_in_hw_loop(ctx_factory, debug=False):
    ctx = ctx_factory()
    queue = cl.CommandQueue(ctx)

    knl = lp.make_kernel(
        "{ [i,j,k]: 0<=i,j,k<8 }",
        """
        for i
            for j
               <>t[j] = j
            end
            ... gbarrier
            for k
                out[i,k] = t[k]
            end
        end
        """, seq_dependencies=True)

    knl = lp.tag_inames(knl, dict(i="g.0"))
    knl = lp.set_temporary_scope(knl, "t", "private")

    save_and_reload_temporaries_test(
        queue, knl, np.vstack((8 * (np.arange(8),))), debug)


def test_save_of_private_multidim_array(ctx_factory, debug=False):
    ctx = ctx_factory()
    queue = cl.CommandQueue(ctx)

    knl = lp.make_kernel(
        "{ [i,j,k,l,m]: 0<=i,j,k,l,m<8 }",
        """
        for i
            for j, k
               <>t[j,k] = k
            end
            ... gbarrier
            for l, m
                out[i,l,m] = t[l,m]
            end
        end
        """, seq_dependencies=True)

    knl = lp.set_temporary_scope(knl, "t", "private")

    result = np.array([np.vstack((8 * (np.arange(8),))) for i in range(8)])
    save_and_reload_temporaries_test(queue, knl, result, debug)


def test_save_of_private_multidim_array_in_hw_loop(ctx_factory, debug=False):
    ctx = ctx_factory()
    queue = cl.CommandQueue(ctx)

    knl = lp.make_kernel(
        "{ [i,j,k,l,m]: 0<=i,j,k,l,m<8 }",
        """
        for i
            for j, k
               <>t[j,k] = k
            end
            ... gbarrier
            for l, m
                out[i,l,m] = t[l,m]
            end
        end
        """, seq_dependencies=True)

    knl = lp.set_temporary_scope(knl, "t", "private")
    knl = lp.tag_inames(knl, dict(i="g.0"))

    result = np.array([np.vstack((8 * (np.arange(8),))) for i in range(8)])
    save_and_reload_temporaries_test(queue, knl, result, debug)


@pytest.mark.parametrize("hw_loop", [True, False])
def test_save_of_multiple_private_temporaries(ctx_factory, hw_loop, debug=False):
    ctx = ctx_factory()
    queue = cl.CommandQueue(ctx)

    knl = lp.make_kernel(
            "{ [i,j,k]: 0<=i,j,k<10 }",
            """
            for i
                for k
                    <> t_arr[k] = k
                end
                <> t_scalar = 1
                for j
                    ... gbarrier
                    out[j] = t_scalar
                    ... gbarrier
                    t_scalar = 10
                end
                ... gbarrier
                <> flag = i == 9
                out[i] = t_arr[i] {if=flag}
            end
            """, seq_dependencies=True)

    knl = lp.set_temporary_scope(knl, "t_arr", "private")
    if hw_loop:
        knl = lp.tag_inames(knl, dict(i="g.0"))

    result = np.array([1, 10, 10, 10, 10, 10, 10, 10, 10, 9])

    save_and_reload_temporaries_test(queue, knl, result, debug)


def test_save_of_local_array(ctx_factory, debug=False):
    ctx = ctx_factory()
    queue = cl.CommandQueue(ctx)

    knl = lp.make_kernel(
        "{ [i,j]: 0<=i,j<8 }",
        """
        for i, j
            <>t[2*j] = j
            t[2*j+1] = j
            ... gbarrier
            out[i] = t[2*i]
        end
        """, seq_dependencies=True)

    knl = lp.set_temporary_scope(knl, "t", "local")
    knl = lp.tag_inames(knl, dict(i="g.0", j="l.0"))

    save_and_reload_temporaries_test(queue, knl, np.arange(8), debug)


def test_save_local_multidim_array(ctx_factory, debug=False):
    ctx = ctx_factory()
    queue = cl.CommandQueue(ctx)

    knl = lp.make_kernel(
            "{ [i,j,k]: 0<=i<2 and 0<=k<3 and 0<=j<2}",
            """
            for i, j, k
                ... gbarrier
                <> t_local[k,j] = 1
                ... gbarrier
                out[k,i*2+j] = t_local[k,j]
            end
            """, seq_dependencies=True)

    knl = lp.set_temporary_scope(knl, "t_local", "local")
    knl = lp.tag_inames(knl, dict(j="l.0", i="g.0"))

    save_and_reload_temporaries_test(queue, knl, 1, debug)


def test_missing_temporary_definition_detection():
    knl = lp.make_kernel(
            "{ [i]: 0<=i<10 }",
            """
            for i
                <> t = 1
                ... gbarrier
                out[i] = t
            end
            """, seq_dependencies=True)

    from loopy.diagnostic import MissingDefinitionError
    with pytest.raises(MissingDefinitionError):
        lp.generate_code_v2(knl)


def test_missing_definition_check_respects_aliases():
    # Based on https://github.com/inducer/loopy/issues/69
    knl = lp.make_kernel("{ [i] : 0<=i<n }",
         ["a[i] = 0",
          "c[i] = b[i]"],
         temporary_variables={
             "a": lp.TemporaryVariable("a",
                        dtype=np.float64, shape=("n",), base_storage="base"),
             "b": lp.TemporaryVariable("b",
                        dtype=np.float64, shape=("n",), base_storage="base")
         },
         target=lp.CTarget(),
         silenced_warnings=frozenset(["read_no_write(b)"]))

    lp.generate_code_v2(knl)


def test_global_temporary(ctx_factory):
    ctx = ctx_factory()

    knl = lp.make_kernel(
            "{ [i]: 0<=i<n}",
            """
            for i
                <> c[i] = a[i + 1]
                ... gbarrier
                out[i] = c[i]
            end
            """, seq_dependencies=True)

    knl = lp.add_and_infer_dtypes(knl,
            {"a": np.float32, "c": np.float32, "out": np.float32, "n": np.int32})
    knl = lp.set_temporary_scope(knl, "c", "global")

    ref_knl = knl

    knl = lp.split_iname(knl, "i", 128, outer_tag="g.0", inner_tag="l.0")

    cgr = lp.generate_code_v2(knl)

    assert len(cgr.device_programs) == 2

    #print(cgr.device_code())
    #print(cgr.host_code())

    lp.auto_test_vs_ref(ref_knl, ctx, knl, parameters=dict(n=5))


def test_assign_to_linear_subscript(ctx_factory):
    ctx = ctx_factory()
    queue = cl.CommandQueue(ctx)

    knl1 = lp.make_kernel(
            "{ [i]: 0<=i<n}",
            "a[i,i] = 1")
    knl2 = lp.make_kernel(
            "{ [i]: 0<=i<n}",
            "a[[i*n + i]] = 1",
            [lp.GlobalArg("a", shape="n,n"), "..."])

    a1 = cl.array.zeros(queue, (10, 10), np.float32)
    knl1(queue, a=a1)
    a2 = cl.array.zeros(queue, (10, 10), np.float32)
    knl2(queue, a=a2)

    assert np.array_equal(a1.get(),  a2.get())


def test_finite_difference_expr_subst(ctx_factory):
    ctx = ctx_factory()
    queue = cl.CommandQueue(ctx)

    grid = np.linspace(0, 2*np.pi, 2048, endpoint=False)
    h = grid[1] - grid[0]
    u = cl.clmath.sin(cl.array.to_device(queue, grid))

    fin_diff_knl = lp.make_kernel(
        "{[i]: 1<=i<=n}",
        "out[i] = -(f[i+1] - f[i-1])/h",
        [lp.GlobalArg("out", shape="n+2"), "..."])

    flux_knl = lp.make_kernel(
        "{[j]: 1<=j<=n}",
        "f[j] = u[j]**2/2",
        [
            lp.GlobalArg("f", shape="n+2"),
            lp.GlobalArg("u", shape="n+2"),
            ])

    fused_knl = lp.fuse_kernels([fin_diff_knl, flux_knl],
            data_flow=[
                ("f", 1, 0)
                ])

    fused_knl = lp.set_options(fused_knl, write_cl=True)
    evt, _ = fused_knl(queue, u=u, h=np.float32(1e-1))

    fused_knl = lp.assignment_to_subst(fused_knl, "f")

    fused_knl = lp.set_options(fused_knl, write_cl=True)

    # This is the real test here: The automatically generated
    # shape expressions are '2+n' and the ones above are 'n+2'.
    # Is loopy smart enough to understand that these are equal?
    evt, _ = fused_knl(queue, u=u, h=np.float32(1e-1))

    fused0_knl = lp.affine_map_inames(fused_knl, "i", "inew", "inew+1=i")

    gpu_knl = lp.split_iname(
            fused0_knl, "inew", 128, outer_tag="g.0", inner_tag="l.0")

    precomp_knl = lp.precompute(
            gpu_knl, "f_subst", "inew_inner", fetch_bounding_box=True)

    precomp_knl = lp.tag_inames(precomp_knl, {"j_0_outer": "unr"})
    precomp_knl = lp.set_options(precomp_knl, return_dict=True)
    evt, _ = precomp_knl(queue, u=u, h=h)


# {{{ call without returned values

def test_call_with_no_returned_value(ctx_factory):
    import pymbolic.primitives as p

    ctx = ctx_factory()
    queue = cl.CommandQueue(ctx)

    knl = lp.make_kernel(
        "{:}",
        [lp.CallInstruction((), p.Call(p.Variable("f"), ()))]
        )

    from library_for_test import no_ret_f_mangler, no_ret_f_preamble_gen
    knl = lp.register_function_manglers(knl, [no_ret_f_mangler])
    knl = lp.register_preamble_generators(knl, [no_ret_f_preamble_gen])

    evt, _ = knl(queue)

# }}}


# {{{ call with no return values and options

def test_call_with_options():
    knl = lp.make_kernel(
        "{:}",
        "f() {id=init}"
        )

    from library_for_test import no_ret_f_mangler
    knl = lp.register_function_manglers(knl, [no_ret_f_mangler])

    print(lp.generate_code_v2(knl).device_code())

# }}}


def test_unschedulable_kernel_detection():
    knl = lp.make_kernel(["{[i,j]:0<=i,j<n}"],
                         """
                         mat1[i,j] = mat1[i,j] + 1 {inames=i:j, id=i1}
                         mat2[j] = mat2[j] + 1 {inames=j, id=i2}
                         mat3[i] = mat3[i] + 1 {inames=i, id=i3}
                         """)

    knl = lp.preprocess_kernel(knl)

    # Check that loopy can detect the unschedulability of the kernel
    assert not lp.has_schedulable_iname_nesting(knl)
    assert len(list(lp.get_iname_duplication_options(knl))) == 4

    for inames, insns in lp.get_iname_duplication_options(knl):
        fixed_knl = lp.duplicate_inames(knl, inames, insns)
        assert lp.has_schedulable_iname_nesting(fixed_knl)

    knl = lp.make_kernel(["{[i,j,k,l,m]:0<=i,j,k,l,m<n}"],
                         """
                         mat1[l,m,i,j,k] = mat1[l,m,i,j,k] + 1 {inames=i:j:k:l:m}
                         mat2[l,m,j,k] = mat2[l,m,j,k] + 1 {inames=j:k:l:m}
                         mat3[l,m,k] = mat3[l,m,k] + 11 {inames=k:l:m}
                         mat4[l,m,i] = mat4[l,m,i] + 1 {inames=i:l:m}
                         """)

    assert not lp.has_schedulable_iname_nesting(knl)
    assert len(list(lp.get_iname_duplication_options(knl))) == 10


def test_regression_no_ret_call_removal(ctx_factory):
    # https://github.com/inducer/loopy/issues/32
    knl = lp.make_kernel(
            "{[i] : 0<=i<n}",
            "f(sum(i, x[i]))")
    knl = lp.add_and_infer_dtypes(knl, {"x": np.float32})
    knl = lp.preprocess_kernel(knl)
    assert len(knl.instructions) == 3


def test_regression_persistent_hash():
    knl1 = lp.make_kernel(
            "{[i] : 0<=i<n}",
            "cse_exprvar = d[2]*d[2]")

    knl2 = lp.make_kernel(
            "{[i] : 0<=i<n}",
            "cse_exprvar = d[0]*d[0]")
    from loopy.tools import LoopyKeyBuilder
    lkb = LoopyKeyBuilder()
    assert lkb(knl1.instructions[0]) != lkb(knl2.instructions[0])
    assert lkb(knl1) != lkb(knl2)


def test_sequential_dependencies(ctx_factory):
    ctx = ctx_factory()

    knl = lp.make_kernel(
            "{[i]: 0<=i<n}",
            """
            for i
                <> aa = 5jf
                <> bb = 5j
                a[i] = imag(aa)
                b[i] = imag(bb)
                c[i] = 5f
            end
            """, seq_dependencies=True)

    print(knl.stringify(with_dependencies=True))

    lp.auto_test_vs_ref(knl, ctx, knl, parameters=dict(n=5))


def test_nop(ctx_factory):
    ctx = ctx_factory()

    knl = lp.make_kernel(
            "{[i,itrip]: 0<=i<n and 0<=itrip<ntrips}",
            """
            for itrip,i
                <> z[i] = z[i+1] + z[i]  {id=wr_z}
                <> v[i] = 11  {id=wr_v}
                ... nop {dep=wr_z:wr_v,id=yoink}
                z[i] = z[i] - z[i+1] + v[i]
            end
            """)

    print(knl)

    knl = lp.fix_parameters(knl, n=15)
    knl = lp.add_and_infer_dtypes(knl, {"z": np.float64})

    lp.auto_test_vs_ref(knl, ctx, knl, parameters=dict(ntrips=5))


def test_global_barrier(ctx_factory):
    ctx = ctx_factory()

    knl = lp.make_kernel(
            "{[i,itrip]: 0<=i<n and 0<=itrip<ntrips}",
            """
            for i
                for itrip
                    ... gbarrier {id=top}
                    <> z[i] = z[i+1] + z[i]  {id=wr_z,dep=top}
                    <> v[i] = 11  {id=wr_v,dep=top}
                    ... gbarrier {dep=wr_z:wr_v,id=yoink}
                    z[i] = z[i] - z[i+1] + v[i] {id=iupd}
                end
                ... gbarrier {dep=iupd,id=postloop}
                z[i] = z[i] - z[i+1] + v[i]  {dep=postloop}
            end
            """)

    knl = lp.fix_parameters(knl, ntrips=3)
    knl = lp.add_and_infer_dtypes(knl, {"z": np.float64})

    ref_knl = knl
    ref_knl = lp.set_temporary_scope(ref_knl, "z", "global")
    ref_knl = lp.set_temporary_scope(ref_knl, "v", "global")

    knl = lp.split_iname(knl, "i", 256, outer_tag="g.0", inner_tag="l.0")
    print(knl)

    knl = lp.preprocess_kernel(knl)
    assert knl.temporary_variables["z"].scope == lp.temp_var_scope.GLOBAL
    assert knl.temporary_variables["v"].scope == lp.temp_var_scope.GLOBAL

    print(knl)

    lp.auto_test_vs_ref(ref_knl, ctx, knl, parameters=dict(ntrips=5, n=10))


def test_missing_global_barrier():
    knl = lp.make_kernel(
            "{[i,itrip]: 0<=i<n and 0<=itrip<ntrips}",
            """
            for i
                for itrip
                    ... gbarrier {id=yoink}
                    <> z[i] = z[i] - z[i+1]  {id=iupd,dep=yoink}
                end
                # This is where the barrier should be
                z[i] = z[i] - z[i+1] + v[i]  {dep=iupd}
            end
            """)

    knl = lp.set_temporary_scope(knl, "z", "global")
    knl = lp.split_iname(knl, "i", 256, outer_tag="g.0")
    knl = lp.preprocess_kernel(knl)

    from loopy.diagnostic import MissingBarrierError
    with pytest.raises(MissingBarrierError):
        lp.get_one_scheduled_kernel(knl)


def test_index_cse(ctx_factory):
    knl = lp.make_kernel(["{[i,j,k,l,m]:0<=i,j,k,l,m<n}"],
                         """
                         for i
                            for j
                                c[i,j,m] = sum((k,l), a[i,j,l]*b[i,j,k,l])
                            end
                         end
                         """)
    knl = lp.tag_inames(knl, "l:unr")
    knl = lp.prioritize_loops(knl, "i,j,k,l")
    knl = lp.add_and_infer_dtypes(knl, {"a": np.float32, "b": np.float32})
    knl = lp.fix_parameters(knl, n=5)
    print(lp.generate_code_v2(knl).device_code())


def test_ilp_and_conditionals(ctx_factory):
    ctx = ctx_factory()

    knl = lp.make_kernel('{[k]: 0<=k<n}}',
         """
         for k
             <> Tcond = T[k] < 0.5
             if Tcond
                 cp[k] = 2 * T[k] + Tcond
             end
         end
         """)

    knl = lp.fix_parameters(knl, n=200)
    knl = lp.add_and_infer_dtypes(knl, {"T": np.float32})

    ref_knl = knl

    knl = lp.split_iname(knl, 'k', 2, inner_tag='ilp')

    lp.auto_test_vs_ref(ref_knl, ctx, knl)


def test_unr_and_conditionals(ctx_factory):
    ctx = ctx_factory()

    knl = lp.make_kernel('{[k]: 0<=k<n}}',
         """
         for k
             <> Tcond[k] = T[k] < 0.5
             if Tcond[k]
                 cp[k] = 2 * T[k] + Tcond[k]
             end
         end
         """)

    knl = lp.fix_parameters(knl, n=200)
    knl = lp.add_and_infer_dtypes(knl, {"T": np.float32})

    ref_knl = knl

    knl = lp.split_iname(knl, 'k', 2, inner_tag='unr')

    lp.auto_test_vs_ref(ref_knl, ctx, knl)


def test_constant_array_args(ctx_factory):
    ctx = ctx_factory()

    knl = lp.make_kernel('{[k]: 0<=k<n}}',
         """
         for k
             <> Tcond[k] = T[k] < 0.5
             if Tcond[k]
                 cp[k] = 2 * T[k] + Tcond[k]
             end
         end
         """,
         [lp.ConstantArg('T', shape=(200,), dtype=np.float32),
         '...'])

    knl = lp.fix_parameters(knl, n=200)

    lp.auto_test_vs_ref(knl, ctx, knl)


@pytest.mark.parametrize("src_order", ["C"])
@pytest.mark.parametrize("tmp_order", ["C", "F"])
def test_temp_initializer(ctx_factory, src_order, tmp_order):
    a = np.random.randn(3, 3).copy(order=src_order)

    ctx = ctx_factory()
    queue = cl.CommandQueue(ctx)

    knl = lp.make_kernel(
            "{[i,j]: 0<=i,j<n}",
            "out[i,j] = tmp[i,j]",
            [
                lp.TemporaryVariable("tmp",
                    initializer=a,
                    shape=lp.auto,
                    scope=lp.temp_var_scope.PRIVATE,
                    read_only=True,
                    order=tmp_order),
                "..."
                ])

    knl = lp.set_options(knl, write_cl=True, highlight_cl=True)
    knl = lp.fix_parameters(knl, n=a.shape[0])

    evt, (a2,) = knl(queue, out_host=True)

    assert np.array_equal(a, a2)


def test_const_temp_with_initializer_not_saved():
    knl = lp.make_kernel(
        "{[i]: 0<=i<10}",
        """
        ... gbarrier
        out[i] = tmp[i]
        """,
        [
            lp.TemporaryVariable("tmp",
                initializer=np.arange(10),
                shape=lp.auto,
                scope=lp.temp_var_scope.PRIVATE,
                read_only=True),
            "..."
            ],
        seq_dependencies=True)

    knl = lp.preprocess_kernel(knl)
    knl = lp.get_one_scheduled_kernel(knl)
    knl = lp.save_and_reload_temporaries(knl)

    # This ensures no save slot was added.
    assert len(knl.temporary_variables) == 1


def test_header_extract():
    knl = lp.make_kernel('{[k]: 0<=k<n}}',
         """
         for k
             T[k] = k**2
         end
         """,
         [lp.GlobalArg('T', shape=(200,), dtype=np.float32),
         '...'])

    knl = lp.fix_parameters(knl, n=200)

    #test C
    cknl = knl.copy(target=lp.CTarget())
    assert str(lp.generate_header(cknl)[0]) == (
            'void loopy_kernel(float *__restrict__ T);')

    #test CUDA
    cuknl = knl.copy(target=lp.CudaTarget())
    assert str(lp.generate_header(cuknl)[0]) == (
            'extern "C" __global__ void __launch_bounds__(1) '
            'loopy_kernel(float *__restrict__ T);')

    #test OpenCL
    oclknl = knl.copy(target=lp.PyOpenCLTarget())
    assert str(lp.generate_header(oclknl)[0]) == (
            '__kernel void __attribute__ ((reqd_work_group_size(1, 1, 1))) '
            'loopy_kernel(__global float *__restrict__ T);')


def test_scalars_with_base_storage(ctx_factory):
    """ Regression test for !50 """
    ctx = ctx_factory()
    queue = cl.CommandQueue(ctx)

    knl = lp.make_kernel(
            "{ [i]: 0<=i<1}",
            "a = 1",
            [lp.TemporaryVariable("a", dtype=np.float64,
                                  shape=(), base_storage="base")])

    knl(queue, out_host=True)


def test_if_else(ctx_factory):
    ctx = ctx_factory()
    queue = cl.CommandQueue(ctx)

    knl = lp.make_kernel(
            "{ [i]: 0<=i<50}",
            """
            if i % 3 == 0
                a[i] = 15
            elif i % 3 == 1
                a[i] = 11
            else
                a[i] = 3
            end
            """
            )

    evt, (out,) = knl(queue, out_host=True)

    out_ref = np.empty(50)
    out_ref[::3] = 15
    out_ref[1::3] = 11
    out_ref[2::3] = 3

    assert np.array_equal(out_ref, out)

    knl = lp.make_kernel(
            "{ [i]: 0<=i<50}",
            """
            for i
                if i % 2 == 0
                    if i % 3 == 0
                        a[i] = 15
                    elif i % 3 == 1
                        a[i] = 11
                    else
                        a[i] = 3
                    end
                else
                    a[i] = 4
                end
            end
            """
            )

    evt, (out,) = knl(queue, out_host=True)

    out_ref = np.zeros(50)
    out_ref[1::2] = 4
    out_ref[0::6] = 15
    out_ref[4::6] = 11
    out_ref[2::6] = 3

    assert np.array_equal(out_ref, out)


def test_tight_loop_bounds(ctx_factory):
    ctx = ctx_factory()
    queue = cl.CommandQueue(ctx)

    knl = lp.make_kernel(
        ["{ [i] : 0 <= i <= 5 }",
         "[i] -> { [j] : 2 * i - 2 < j <= 2 * i and 0 <= j <= 9 }"],
        """
        for i
          for j
            out[j] = j
          end
        end
        """,
        silenced_warnings="write_race(insn)")

    knl = lp.split_iname(knl, "i", 5, inner_tag="l.0", outer_tag="g.0")

    evt, (out,) = knl(queue, out_host=True)

    assert (out == np.arange(10)).all()


def test_tight_loop_bounds_codegen():
    knl = lp.make_kernel(
        ["{ [i] : 0 <= i <= 5 }",
         "[i] -> { [j] : 2 * i - 2 <= j <= 2 * i and 0 <= j <= 9 }"],
        """
        for i
          for j
            out[j] = j
          end
        end
        """,
        silenced_warnings="write_race(insn)",
        target=lp.OpenCLTarget())

    knl = lp.split_iname(knl, "i", 5, inner_tag="l.0", outer_tag="g.0")

    cgr = lp.generate_code_v2(knl)
    #print(cgr.device_code())

    for_loop = \
        "for (int j = " \
        "(gid(0) == 0 && lid(0) == 0 ? 0 : -2 + 2 * lid(0) + 10 * gid(0)); " \
        "j <= (-1 + gid(0) == 0 && lid(0) == 0 ? 9 : 2 * lid(0)); ++j)"

    assert for_loop in cgr.device_code()


def test_unscheduled_insn_detection():
    knl = lp.make_kernel(
        "{ [i]: 0 <= i < 10 }",
        """
        out[i] = i {id=insn1}
        """,
        "...")

    knl = lp.get_one_scheduled_kernel(lp.preprocess_kernel(knl))
    insn1, = lp.find_instructions(knl, "id:insn1")
    knl.instructions.append(insn1.copy(id="insn2"))

    from loopy.diagnostic import UnscheduledInstructionError
    with pytest.raises(UnscheduledInstructionError):
        lp.generate_code(knl)


def test_integer_reduction(ctx_factory):
    ctx = ctx_factory()
    queue = cl.CommandQueue(ctx)

    from loopy.kernel.data import temp_var_scope as scopes
    from loopy.types import to_loopy_type

    n = 200
    for vtype in [np.int32, np.int64]:
        var_int = np.random.randint(1000, size=n).astype(vtype)
        var_lp = lp.TemporaryVariable('var', initializer=var_int,
                                   read_only=True,
                                   scope=scopes.PRIVATE,
                                   dtype=to_loopy_type(vtype),
                                   shape=lp.auto)

        from collections import namedtuple
        ReductionTest = namedtuple('ReductionTest', 'kind, check, args')

        reductions = [
            ReductionTest('max', lambda x: x == np.max(var_int), args='var[k]'),
            ReductionTest('min', lambda x: x == np.min(var_int), args='var[k]'),
            ReductionTest('sum', lambda x: x == np.sum(var_int), args='var[k]'),
            ReductionTest('product', lambda x: x == np.prod(var_int), args='var[k]'),
            ReductionTest('argmax',
                lambda x: (
                    x[0] == np.max(var_int) and var_int[out[1]] == np.max(var_int)),
                args='var[k], k'),
            ReductionTest('argmin',
                lambda x: (
                    x[0] == np.min(var_int) and var_int[out[1]] == np.min(var_int)),
                args='var[k], k')
        ]

        for reduction, function, args in reductions:
            kstr = ("out" if 'arg' not in reduction
                        else "out[0], out[1]")
            kstr += ' = {0}(k, {1})'.format(reduction, args)
            knl = lp.make_kernel('{[k]: 0<=k<n}',
                                kstr,
                                [var_lp, '...'])

            knl = lp.fix_parameters(knl, n=200)

            _, (out,) = knl(queue, out_host=True)

            assert function(out)


def test_nosync_option_parsing():
    knl = lp.make_kernel(
        "{[i]: 0 <= i < 10}",
        """
        <>t = 1 {id=insn1,nosync=insn1}
        t = 2   {id=insn2,nosync=insn1:insn2}
        t = 3   {id=insn3,nosync=insn1@local:insn2@global:insn3@any}
        t = 4   {id=insn4,nosync_query=id:insn*@local}
        t = 5   {id=insn5,nosync_query=id:insn1}
        """,
        options=lp.Options(allow_terminal_colors=False))
    kernel_str = str(knl)
    assert "# insn1,no_sync_with=insn1@any" in kernel_str
    assert "# insn2,no_sync_with=insn1@any:insn2@any" in kernel_str
    assert "# insn3,no_sync_with=insn1@local:insn2@global:insn3@any" in kernel_str
    assert "# insn4,no_sync_with=insn1@local:insn2@local:insn3@local:insn5@local" in kernel_str  # noqa
    assert "# insn5,no_sync_with=insn1@any" in kernel_str


def assert_barrier_between(knl, id1, id2, ignore_barriers_in_levels=()):
    from loopy.schedule import (RunInstruction, Barrier, EnterLoop, LeaveLoop)
    watch_for_barrier = False
    seen_barrier = False
    loop_level = 0

    for sched_item in knl.schedule:
        if isinstance(sched_item, RunInstruction):
            if sched_item.insn_id == id1:
                watch_for_barrier = True
            elif sched_item.insn_id == id2:
                assert watch_for_barrier
                assert seen_barrier
                return
        elif isinstance(sched_item, Barrier):
            if watch_for_barrier and loop_level not in ignore_barriers_in_levels:
                seen_barrier = True
        elif isinstance(sched_item, EnterLoop):
            loop_level += 1
        elif isinstance(sched_item, LeaveLoop):
            loop_level -= 1

    raise RuntimeError("id2 was not seen")


def test_barrier_insertion_near_top_of_loop():
    knl = lp.make_kernel(
        "{[i,j]: 0 <= i,j < 10 }",
        """
        for i
         <>a[i] = i  {id=ainit}
         for j
          <>t = a[(i + 1) % 10]  {id=tcomp}
          <>b[i,j] = a[i] + t   {id=bcomp1}
          b[i,j] = b[i,j] + 1  {id=bcomp2}
         end
        end
        """,
        seq_dependencies=True)

    knl = lp.tag_inames(knl, dict(i="l.0"))
    knl = lp.set_temporary_scope(knl, "a", "local")
    knl = lp.set_temporary_scope(knl, "b", "local")
    knl = lp.get_one_scheduled_kernel(lp.preprocess_kernel(knl))

    print(knl)

    assert_barrier_between(knl, "ainit", "tcomp")
    assert_barrier_between(knl, "tcomp", "bcomp1")
    assert_barrier_between(knl, "bcomp1", "bcomp2")


def test_barrier_insertion_near_bottom_of_loop():
    knl = lp.make_kernel(
        ["{[i]: 0 <= i < 10 }",
         "[jmax] -> {[j]: 0 <= j < jmax}"],
        """
        for i
         <>a[i] = i  {id=ainit}
         for j
          <>b[i,j] = a[i] + t   {id=bcomp1}
          b[i,j] = b[i,j] + 1  {id=bcomp2}
         end
         a[i] = i + 1 {id=aupdate}
        end
        """,
        seq_dependencies=True)
    knl = lp.tag_inames(knl, dict(i="l.0"))
    knl = lp.set_temporary_scope(knl, "a", "local")
    knl = lp.set_temporary_scope(knl, "b", "local")
    knl = lp.get_one_scheduled_kernel(lp.preprocess_kernel(knl))

    print(knl)

    assert_barrier_between(knl, "bcomp1", "bcomp2")
    assert_barrier_between(knl, "ainit", "aupdate", ignore_barriers_in_levels=[1])


<<<<<<< HEAD
def test_global_barrier_order_finding():
    knl = lp.make_kernel(
            "{[i,itrip]: 0<=i<n and 0<=itrip<ntrips}",
            """
            for i
                for itrip
                    ... gbarrier {id=top}
                    <> z[i] = z[i+1] + z[i]  {id=wr_z,dep=top}
                    <> v[i] = 11  {id=wr_v,dep=top}
                    ... gbarrier {dep=wr_z:wr_v,id=yoink}
                    z[i] = z[i] - z[i+1] + v[i] {id=iupd, dep=yoink}
                end
                ... nop {id=nop}
                ... gbarrier {dep=iupd,id=postloop}
                z[i] = z[i] - z[i+1] + v[i]  {id=zzzv,dep=postloop}
            end
            """)

    assert lp.get_global_barrier_order(knl) == ("top", "yoink", "postloop")

    for insn, barrier in (
            ("nop", None),
            ("top", None),
            ("wr_z", "top"),
            ("wr_v", "top"),
            ("yoink", "top"),
            ("postloop", "yoink"),
            ("zzzv", "postloop")):
        assert lp.find_most_recent_global_barrier(knl, insn) == barrier


def test_global_barrier_error_if_unordered():
    # FIXME: Should be illegal to declare this
    knl = lp.make_kernel("{[i]: 0 <= i < 10}",
            """
            ... gbarrier
            ... gbarrier
            """)

    from loopy.diagnostic import LoopyError
    with pytest.raises(LoopyError):
        lp.get_global_barrier_order(knl)
=======
def test_multi_argument_reduction_type_inference():
    from loopy.type_inference import TypeInferenceMapper
    from loopy.library.reduction import SegmentedSumReductionOperation
    from loopy.types import to_loopy_type
    op = SegmentedSumReductionOperation()

    knl = lp.make_kernel("{[i,j]: 0<=i<10 and 0<=j<i}", "")

    int32 = to_loopy_type(np.int32)

    expr = lp.symbolic.Reduction(
            operation=op,
            inames=("i",),
            expr=lp.symbolic.Reduction(
                operation=op,
                inames="j",
                expr=(1, 2),
                allow_simultaneous=True),
            allow_simultaneous=True)

    t_inf_mapper = TypeInferenceMapper(knl)

    assert (
            t_inf_mapper(expr, return_tuple=True, return_dtype_set=True)
            == [(int32, int32)])


def test_multi_argument_reduction_parsing():
    from loopy.symbolic import parse, Reduction

    assert isinstance(
            parse("reduce(argmax, i, reduce(argmax, j, i, j))").expr,
            Reduction)
>>>>>>> c4872f22


def test_struct_assignment(ctx_factory):
    ctx = ctx_factory()
    queue = cl.CommandQueue(ctx)

    bbhit = np.dtype([
        ("tmin", np.float32),
        ("tmax", np.float32),
        ("bi", np.int32),
        ("hit", np.int32)])

    bbhit, bbhit_c_decl = cl.tools.match_dtype_to_c_struct(
            ctx.devices[0], "bbhit", bbhit)
    bbhit = cl.tools.get_or_register_dtype('bbhit', bbhit)

    preamble = bbhit_c_decl

    knl = lp.make_kernel(
        "{ [i]: 0<=i<N }",
        """
        for i
            result[i].hit = i % 2
            result[i].tmin = i
            result[i].tmax = i+10
            result[i].bi = i
        end
        """,
        [
            lp.GlobalArg("result", shape=("N",), dtype=bbhit),
            "..."],
        preambles=[("000", preamble)])

    knl = lp.set_options(knl, write_cl=True)
    knl(queue, N=200)


if __name__ == "__main__":
    if len(sys.argv) > 1:
        exec(sys.argv[1])
    else:
        from py.test.cmdline import main
        main([__file__])

# vim: foldmethod=marker<|MERGE_RESOLUTION|>--- conflicted
+++ resolved
@@ -2117,7 +2117,6 @@
     assert_barrier_between(knl, "ainit", "aupdate", ignore_barriers_in_levels=[1])
 
 
-<<<<<<< HEAD
 def test_global_barrier_order_finding():
     knl = lp.make_kernel(
             "{[i,itrip]: 0<=i<n and 0<=itrip<ntrips}",
@@ -2160,7 +2159,8 @@
     from loopy.diagnostic import LoopyError
     with pytest.raises(LoopyError):
         lp.get_global_barrier_order(knl)
-=======
+
+
 def test_multi_argument_reduction_type_inference():
     from loopy.type_inference import TypeInferenceMapper
     from loopy.library.reduction import SegmentedSumReductionOperation
@@ -2194,7 +2194,6 @@
     assert isinstance(
             parse("reduce(argmax, i, reduce(argmax, j, i, j))").expr,
             Reduction)
->>>>>>> c4872f22
 
 
 def test_struct_assignment(ctx_factory):
