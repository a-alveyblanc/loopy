"""gNUMA differentiation kernel, wrapped up as a test."""


__copyright__ = "Copyright (C) 2015 Andreas Kloeckner, Lucas Wilcox"

__license__ = """
Permission is hereby granted, free of charge, to any person obtaining a copy
of this software and associated documentation files (the "Software"), to deal
in the Software without restriction, including without limitation the rights
to use, copy, modify, merge, publish, distribute, sublicense, and/or sell
copies of the Software, and to permit persons to whom the Software is
furnished to do so, subject to the following conditions:

The above copyright notice and this permission notice shall be included in
all copies or substantial portions of the Software.

THE SOFTWARE IS PROVIDED "AS IS", WITHOUT WARRANTY OF ANY KIND, EXPRESS OR
IMPLIED, INCLUDING BUT NOT LIMITED TO THE WARRANTIES OF MERCHANTABILITY,
FITNESS FOR A PARTICULAR PURPOSE AND NONINFRINGEMENT. IN NO EVENT SHALL THE
AUTHORS OR COPYRIGHT HOLDERS BE LIABLE FOR ANY CLAIM, DAMAGES OR OTHER
LIABILITY, WHETHER IN AN ACTION OF CONTRACT, TORT OR OTHERWISE, ARISING FROM,
OUT OF OR IN CONNECTION WITH THE SOFTWARE OR THE USE OR OTHER DEALINGS IN
THE SOFTWARE.
"""

import pytest
import loopy as lp
import pyopencl as cl
import sys
import os

import logging
logger = logging.getLogger(__name__)

from pyopencl.tools import pytest_generate_tests_for_pyopencl \
        as pytest_generate_tests

__all__ = [
        "pytest_generate_tests",
        "cl"  # 'cl.create_some_context'
        ]


from loopy.version import LOOPY_USE_LANGUAGE_VERSION_2018_2  # noqa


@pytest.mark.parametrize("ilp_multiple", [1, 2])
@pytest.mark.parametrize("Nq", [7])
@pytest.mark.parametrize("opt_level", [11])
def test_gnuma_horiz_kernel(ctx_factory, ilp_multiple, Nq, opt_level):  # noqa
    pytest.importorskip("fparser")
    ctx = ctx_factory()

    filename = os.path.join(os.path.dirname(__file__), "strongVolumeKernels.f90")
    with open(filename) as sourcef:
        source = sourcef.read()

    source = source.replace("datafloat", "real*4")

<<<<<<< HEAD
    program = lp.parse_fortran(source, filename, seq_dependencies=False)

    hsv_r, hsv_s = program["strongVolumeKernelR"], program["strongVolumeKernelS"]

=======
    hsv_r, hsv_s = [
           knl for knl in lp.parse_fortran(
               source, filename, seq_dependencies=False,
               all_names_known=False)
           if "KernelR" in knl.name or "KernelS" in knl.name
           ]
>>>>>>> c2a4851c
    hsv_r = lp.tag_instructions(hsv_r, "rknl")
    hsv_s = lp.tag_instructions(hsv_s, "sknl")
    hsv = lp.fuse_kernels([hsv_r, hsv_s], ["_r", "_s"])
    #hsv = hsv_s
    hsv = lp.add_nosync(hsv, "any", "writes:rhsQ", "writes:rhsQ", force=True)

    from gnuma_loopy_transforms import (
          fix_euler_parameters,
          set_q_storage_format, set_D_storage_format)

    hsv = lp.fix_parameters(hsv, Nq=Nq)
    hsv = lp.prioritize_loops(hsv, "e,k,j,i")
    hsv = lp.tag_inames(hsv, dict(e="g.0", j="l.1", i="l.0"))
    hsv = lp.assume(hsv, "elements >= 1")

    hsv = fix_euler_parameters(hsv, p_p0=1, p_Gamma=1.4, p_R=1)
    from loopy.frontend.fortran.translator import specialize_fortran_division
    hsv = specialize_fortran_division(hsv)

    for name in ["Q", "rhsQ"]:
        hsv = set_q_storage_format(hsv, name)

    hsv = set_D_storage_format(hsv)
    #hsv = lp.add_prefetch(hsv, "volumeGeometricFactors")

    ref_hsv = hsv

    if opt_level == 0:
        tap_hsv = hsv

    hsv = lp.add_prefetch(hsv, "D[:,:]", fetch_outer_inames="e",
            default_tag="l.auto")

    if opt_level == 1:
        tap_hsv = hsv

    # turn the first reads into subst rules
    local_prep_var_names = set()
    for insn in lp.find_instructions(hsv, "tag:local_prep"):
        assignee, = insn.assignee_var_names()
        local_prep_var_names.add(assignee)
        hsv = lp.assignment_to_subst(hsv, assignee)

    # precompute fluxes
    hsv = lp.assignment_to_subst(hsv, "JinvD_r")
    hsv = lp.assignment_to_subst(hsv, "JinvD_s")

    r_fluxes = lp.find_instructions(hsv, "tag:compute_fluxes and tag:rknl")
    s_fluxes = lp.find_instructions(hsv, "tag:compute_fluxes and tag:sknl")

    if ilp_multiple > 1:
        hsv = lp.split_iname(hsv, "k", 2, inner_tag="ilp")
        ilp_inames = ("k_inner",)
        flux_ilp_inames = ("kk",)
    else:
        ilp_inames = ()
        flux_ilp_inames = ()

    rtmps = []
    stmps = []

    flux_store_idx = 0

    for rflux_insn, sflux_insn in zip(r_fluxes, s_fluxes):
        for knl_tag, insn, flux_inames, tmps, flux_precomp_inames in [
                  ("rknl", rflux_insn, ("j", "n",), rtmps, ("jj", "ii",)),
                  ("sknl", sflux_insn, ("i", "n",), stmps, ("ii", "jj",)),
                  ]:
            flux_var, = insn.assignee_var_names()
            print(insn)

            reader, = lp.find_instructions(hsv,
                  "tag:{knl_tag} and reads:{flux_var}"
                  .format(knl_tag=knl_tag, flux_var=flux_var))

            hsv = lp.assignment_to_subst(hsv, flux_var)

            flux_store_name = "flux_store_%d" % flux_store_idx
            flux_store_idx += 1
            tmps.append(flux_store_name)

            hsv = lp.precompute(hsv, flux_var+"_subst", flux_inames + ilp_inames,
                temporary_name=flux_store_name,
                precompute_inames=flux_precomp_inames + flux_ilp_inames,
                default_tag=None)
            if flux_var.endswith("_s"):
                hsv = lp.tag_array_axes(hsv, flux_store_name, "N0,N1,N2?")
            else:
                hsv = lp.tag_array_axes(hsv, flux_store_name, "N1,N0,N2?")

            n_iname = "n_"+flux_var.replace("_r", "").replace("_s", "")
            if n_iname.endswith("_0"):
                n_iname = n_iname[:-2]
            hsv = lp.rename_iname(hsv, "n", n_iname, within="id:"+reader.id,
                  existing_ok=True)

    hsv = lp.tag_inames(hsv, dict(ii="l.0", jj="l.1"))
    for iname in flux_ilp_inames:
        hsv = lp.tag_inames(hsv, {iname: "ilp"})

    hsv = lp.alias_temporaries(hsv, rtmps)
    hsv = lp.alias_temporaries(hsv, stmps)

    if opt_level == 2:
        tap_hsv = hsv

    for prep_var_name in local_prep_var_names:
        if prep_var_name.startswith("Jinv") or "_s" in prep_var_name:
            continue
        hsv = lp.precompute(hsv,
            lp.find_one_rule_matching(hsv, prep_var_name+"_*subst*"),
            default_tag="l.auto")

    if opt_level == 3:
        tap_hsv = hsv

    hsv = lp.add_prefetch(hsv, "Q[ii,jj,k,:,:,e]", sweep_inames=ilp_inames,
            default_tag="l.auto")

    if opt_level == 4:
        tap_hsv = hsv
        tap_hsv = lp.tag_inames(tap_hsv, dict(
              Q_dim_field_inner="unr",
              Q_dim_field_outer="unr"))

    hsv = lp.buffer_array(hsv, "rhsQ", ilp_inames,
          fetch_bounding_box=True, default_tag="for",
          init_expression="0", store_expression="base + buffer")

    if opt_level == 5:
        tap_hsv = hsv
        tap_hsv = lp.tag_inames(tap_hsv, dict(
              rhsQ_init_field_inner="unr", rhsQ_store_field_inner="unr",
              rhsQ_init_field_outer="unr", rhsQ_store_field_outer="unr",
              Q_dim_field_inner="unr",
              Q_dim_field_outer="unr"))

    # buffer axes need to be vectorized in order for this to work
    hsv = lp.tag_array_axes(hsv, "rhsQ_buf", "c?,vec,c")
    hsv = lp.tag_array_axes(hsv, "Q_fetch", "c?,vec,c")
    hsv = lp.tag_array_axes(hsv, "D_fetch", "f,f")
    hsv = lp.tag_inames(hsv,
            {"Q_dim_k": "unr", "rhsQ_init_k": "unr", "rhsQ_store_k": "unr"},
            ignore_nonexistent=True)

    if opt_level == 6:
        tap_hsv = hsv
        tap_hsv = lp.tag_inames(tap_hsv, dict(
              rhsQ_init_field_inner="unr", rhsQ_store_field_inner="unr",
              rhsQ_init_field_outer="unr", rhsQ_store_field_outer="unr",
              Q_dim_field_inner="unr",
              Q_dim_field_outer="unr"))

    hsv = lp.tag_inames(hsv, dict(
          rhsQ_init_field_inner="vec", rhsQ_store_field_inner="vec",
          rhsQ_init_field_outer="unr", rhsQ_store_field_outer="unr",
          Q_dim_field_inner="vec",
          Q_dim_field_outer="unr"))

    if opt_level == 7:
        tap_hsv = hsv

    hsv = lp.collect_common_factors_on_increment(hsv, "rhsQ_buf",
          vary_by_axes=(0,) if ilp_multiple > 1 else ())

    if opt_level >= 8:
        tap_hsv = hsv

    hsv = tap_hsv

    hsv = lp.set_options(hsv,
            cl_build_options=[
                 "-cl-denorms-are-zero",
                 "-cl-fast-relaxed-math",
                 "-cl-finite-math-only",
                 "-cl-mad-enable",
                 "-cl-no-signed-zeros"])

    if 1:
        print("OPS")
        op_map = lp.get_op_map(hsv, subgroup_size=32)
        print(lp.stringify_stats_mapping(op_map))

        print("MEM")
        gmem_map = lp.get_mem_access_map(hsv, subgroup_size=32).to_bytes()
        print(lp.stringify_stats_mapping(gmem_map))

    # FIXME: renaming's a bit tricky in this program model.
    # add a simple transformation for it
    # hsv = hsv.copy(name="horizontalStrongVolumeKernel")

    results = lp.auto_test_vs_ref(ref_hsv, ctx, hsv, parameters=dict(elements=300),
            quiet=True)

    elapsed = results["elapsed_wall"]

    print("elapsed", elapsed)


if __name__ == "__main__":
    if len(sys.argv) > 1:
        exec(sys.argv[1])
    else:
        from pytest import main
        main([__file__])

# vim: foldmethod=marker<|MERGE_RESOLUTION|>--- conflicted
+++ resolved
@@ -57,19 +57,11 @@
 
     source = source.replace("datafloat", "real*4")
 
-<<<<<<< HEAD
-    program = lp.parse_fortran(source, filename, seq_dependencies=False)
+    program = lp.parse_fortran(source, filename, seq_dependencies=False,
+               all_names_known=False)
 
     hsv_r, hsv_s = program["strongVolumeKernelR"], program["strongVolumeKernelS"]
 
-=======
-    hsv_r, hsv_s = [
-           knl for knl in lp.parse_fortran(
-               source, filename, seq_dependencies=False,
-               all_names_known=False)
-           if "KernelR" in knl.name or "KernelS" in knl.name
-           ]
->>>>>>> c2a4851c
     hsv_r = lp.tag_instructions(hsv_r, "rknl")
     hsv_s = lp.tag_instructions(hsv_s, "sknl")
     hsv = lp.fuse_kernels([hsv_r, hsv_s], ["_r", "_s"])
