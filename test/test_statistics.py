from __future__ import division, print_function

__copyright__ = "Copyright (C) 2015 James Stevens"

__license__ = """
Permission is hereby granted, free of charge, to any person obtaining a copy
of this software and associated documentation files (the "Software"), to deal
in the Software without restriction, including without limitation the rights
to use, copy, modify, merge, publish, distribute, sublicense, and/or sell
copies of the Software, and to permit persons to whom the Software is
furnished to do so, subject to the following conditions:

The above copyright notice and this permission notice shall be included in
all copies or substantial portions of the Software.

THE SOFTWARE IS PROVIDED "AS IS", WITHOUT WARRANTY OF ANY KIND, EXPRESS OR
IMPLIED, INCLUDING BUT NOT LIMITED TO THE WARRANTIES OF MERCHANTABILITY,
FITNESS FOR A PARTICULAR PURPOSE AND NONINFRINGEMENT. IN NO EVENT SHALL THE
AUTHORS OR COPYRIGHT HOLDERS BE LIABLE FOR ANY CLAIM, DAMAGES OR OTHER
LIABILITY, WHETHER IN AN ACTION OF CONTRACT, TORT OR OTHERWISE, ARISING FROM,
OUT OF OR IN CONNECTION WITH THE SOFTWARE OR THE USE OR OTHER DEALINGS IN
THE SOFTWARE.
"""

import six
import sys
from pyopencl.tools import (  # noqa
        pytest_generate_tests_for_pyopencl
        as pytest_generate_tests)
import loopy as lp
from loopy.types import to_loopy_type
import numpy as np

from pymbolic.primitives import Variable

def test_op_counter_basic():

    knl = lp.make_kernel(
            "[n,m,l] -> {[i,k,j]: 0<=i<n and 0<=k<m and 0<=j<l}",
            [
                """
                c[i, j, k] = a[i,j,k]*b[i,j,k]/3.0+a[i,j,k]
                e[i, k+1] = -g[i,k]*h[i,k+1]
                """
            ],
            name="basic", assumptions="n,m,l >= 1")

    knl = lp.add_and_infer_dtypes(knl,
                                  dict(a=np.float32, b=np.float32,
                                       g=np.float64, h=np.float64))
    op_map = lp.get_op_map(knl)
    n = 512
    m = 256
    l = 128
    params = {'n': n, 'm': m, 'l': l}
    f32add = op_map[lp.Op(np.float32, 'add')].eval_with_dict(params)
    f32mul = op_map[lp.Op(np.float32, 'mul')].eval_with_dict(params)
    f32div = op_map[lp.Op(np.float32, 'div')].eval_with_dict(params)
    f64mul = op_map[lp.Op(np.dtype(np.float64), 'mul')].eval_with_dict(params)
    i32add = op_map[lp.Op(np.dtype(np.int32), 'add')].eval_with_dict(params)
    assert f32add == f32mul == f32div == n*m*l
    assert f64mul == n*m
    assert i32add == n*m*2
    

def test_op_counter_reduction():

    knl = lp.make_kernel(
            "{[i,k,j]: 0<=i<n and 0<=k<m and 0<=j<l}",
            [
                "c[i, j] = sum(k, a[i, k]*b[k, j])"
            ],
            name="matmul_serial", assumptions="n,m,l >= 1")

    knl = lp.add_and_infer_dtypes(knl, dict(a=np.float32, b=np.float32))
    op_map = lp.get_op_map(knl)
    n = 512
    m = 256
    l = 128
    params = {'n': n, 'm': m, 'l': l}
    f32add = op_map[lp.Op(np.float32, 'add')].eval_with_dict(params)
    f32mul = op_map[lp.Op(np.dtype(np.float32), 'mul')].eval_with_dict(params)
    assert f32add == f32mul == n*m*l

    op_map_dtype = op_map.group_by('dtype')
    f32 = op_map_dtype[lp.Op(dtype=np.float32)].eval_with_dict(params)
    assert f32 == f32add + f32mul


def test_op_counter_logic():

    knl = lp.make_kernel(
            "{[i,k,j]: 0<=i<n and 0<=k<m and 0<=j<l}",
            [
                """
                e[i,k] = if(not(k<l-2) and k>6 or k/2==l, g[i,k]*2, g[i,k]+h[i,k]/2)
                """
            ],
            name="logic", assumptions="n,m,l >= 1")

    knl = lp.add_and_infer_dtypes(knl, dict(g=np.float32, h=np.float64))
    op_map = lp.get_op_map(knl)
    n = 512
    m = 256
    l = 128
    params = {'n': n, 'm': m, 'l': l}
    f32mul = op_map[lp.Op(np.float32, 'mul')].eval_with_dict(params)
    f64add = op_map[lp.Op(np.float64, 'add')].eval_with_dict(params)
    f64div = op_map[lp.Op(np.dtype(np.float64), 'div')].eval_with_dict(params)
    i32add = op_map[lp.Op(np.dtype(np.int32), 'add')].eval_with_dict(params)
    assert f32mul == n*m
    assert f64div == 2*n*m  # TODO why?
    assert f64add == n*m
    assert i32add == n*m


def test_op_counter_specialops():

    knl = lp.make_kernel(
            "{[i,k,j]: 0<=i<n and 0<=k<m and 0<=j<l}",
            [
                """
                c[i, j, k] = (2*a[i,j,k])%(2+b[i,j,k]/3.0)
                e[i, k] = (1+g[i,k])**(1+h[i,k+1])+rsqrt(g[i,k])*sin(g[i,k])
                """
            ],
            name="specialops", assumptions="n,m,l >= 1")

    knl = lp.add_and_infer_dtypes(knl,
                                  dict(a=np.float32, b=np.float32,
                                       g=np.float64, h=np.float64))
    op_map = lp.get_op_map(knl)
    n = 512
    m = 256
    l = 128
    params = {'n': n, 'm': m, 'l': l}
    f32mul = op_map[lp.Op(np.float32, 'mul')].eval_with_dict(params)
    f32div = op_map[lp.Op(np.float32, 'div')].eval_with_dict(params)
    f32add = op_map[lp.Op(np.float32, 'add')].eval_with_dict(params)
    f64pow = op_map[lp.Op(np.float64, 'pow')].eval_with_dict(params)
    f64add = op_map[lp.Op(np.dtype(np.float64), 'add')].eval_with_dict(params)
    i32add = op_map[lp.Op(np.dtype(np.int32), 'add')].eval_with_dict(params)
    f64rsq = op_map[lp.Op(np.dtype(np.float64), 'func:rsqrt')].eval_with_dict(params)
    f64sin = op_map[lp.Op(np.dtype(np.float64), 'func:sin')].eval_with_dict(params)
    assert f32div == 2*n*m*l
    assert f32mul == f32add == n*m*l
    assert f64add == 3*n*m
    assert f64pow == i32add == f64rsq == f64sin == n*m


def test_op_counter_bitwise():

    knl = lp.make_kernel(
            "{[i,k,j]: 0<=i<n and 0<=k<m and 0<=j<l}",
            [
                """
                c[i, j, k] = (a[i,j,k] | 1) + (b[i,j,k] & 1)
                e[i, k] = (g[i,k] ^ k)*(~h[i,k+1]) + (g[i, k] << (h[i,k] >> k))
                """
            ],
            name="bitwise", assumptions="n,m,l >= 1")

    knl = lp.add_and_infer_dtypes(
            knl, dict(
                a=np.int32, b=np.int32,
                g=np.int64, h=np.int64))

    op_map = lp.get_op_map(knl)
    n = 512
    m = 256
    l = 128
    params = {'n': n, 'm': m, 'l': l}
    i32add = op_map[lp.Op(np.int32, 'add')].eval_with_dict(params)
    i32bw = op_map[lp.Op(np.int32, 'bw')].eval_with_dict(params)
    i64bw = op_map[lp.Op(np.dtype(np.int64), 'bw')].eval_with_dict(params)
    i64mul = op_map[lp.Op(np.dtype(np.int64), 'mul')].eval_with_dict(params)
    i64add = op_map[lp.Op(np.dtype(np.int64), 'add')].eval_with_dict(params)
    i64shift = op_map[lp.Op(np.dtype(np.int64), 'shift')].eval_with_dict(params)
    assert i32add == n*m+n*m*l
    assert i32bw == 2*n*m*l
    assert i64bw == 2*n*m
    assert i64add == i64mul == n*m
    assert i64shift == 2*n*m


def test_op_counter_triangular_domain():

    knl = lp.make_kernel(
            "{[i,j]: 0<=i<n and 0<=j<m and i<j}",
            """
            a[i, j] = b[i,j] * 2
            """,
            name="bitwise", assumptions="n,m >= 1")

    knl = lp.add_and_infer_dtypes(knl,
            dict(b=np.float64))

    expect_fallback = False
    import islpy as isl
    try:
        isl.BasicSet.card
    except AttributeError:
        expect_fallback = True
    else:
        expect_fallback = False

    op_map = lp.get_op_map(knl)[lp.Op(np.float64, 'mul')]
    value_dict = dict(m=13, n=200)
    flops = op_map.eval_with_dict(value_dict)

    if expect_fallback:
        assert flops == 144
    else:
        assert flops == 78


def test_gmem_access_counter_basic():

    knl = lp.make_kernel(
            "[n,m,l] -> {[i,k,j]: 0<=i<n and 0<=k<m and 0<=j<l}",
            [
                """
                c[i, j, k] = a[i,j,k]*b[i,j,k]/3.0+a[i,j,k]
                e[i, k] = g[i,k]*h[i,k+1]
                """
            ],
            name="basic", assumptions="n,m,l >= 1")

    knl = lp.add_and_infer_dtypes(knl,
                        dict(a=np.float32, b=np.float32, g=np.float64, h=np.float64))
    mem_map = lp.get_mem_access_map(knl)
    n = 512
    m = 256
    l = 128
    params = {'n': n, 'm': m, 'l': l}
    f32l = mem_map[lp.MemAccess('global', np.float32,
                         stride=0, direction='load', variable='a')
              ].eval_with_dict(params)
    f32l += mem_map[lp.MemAccess('global', np.float32,
                          stride=0, direction='load', variable='b')
               ].eval_with_dict(params)
    f64l = mem_map[lp.MemAccess('global', np.float64,
                         stride=0, direction='load', variable='g')
              ].eval_with_dict(params)
    f64l += mem_map[lp.MemAccess('global', np.float64,
                          stride=0, direction='load', variable='h')
               ].eval_with_dict(params)
    assert f32l == 3*n*m*l
    assert f64l == 2*n*m

    f32s = mem_map[lp.MemAccess('global', np.dtype(np.float32),
                         stride=0, direction='store', variable='c')
              ].eval_with_dict(params)
    f64s = mem_map[lp.MemAccess('global', np.dtype(np.float64),
                         stride=0, direction='store', variable='e')
              ].eval_with_dict(params)
    assert f32s == n*m*l
    assert f64s == n*m


def test_gmem_access_counter_reduction():

    knl = lp.make_kernel(
            "{[i,k,j]: 0<=i<n and 0<=k<m and 0<=j<l}",
            [
                "c[i, j] = sum(k, a[i, k]*b[k, j])"
            ],
            name="matmul", assumptions="n,m,l >= 1")

    knl = lp.add_and_infer_dtypes(knl, dict(a=np.float32, b=np.float32))
    mem_map = lp.get_mem_access_map(knl)
    n = 512
    m = 256
    l = 128
    params = {'n': n, 'm': m, 'l': l}
    f32l = mem_map[lp.MemAccess('global', np.float32,
                         stride=0, direction='load', variable='a')
              ].eval_with_dict(params)
    f32l += mem_map[lp.MemAccess('global', np.float32,
                          stride=0, direction='load', variable='b')
               ].eval_with_dict(params)
    assert f32l == 2*n*m*l

    f32s = mem_map[lp.MemAccess('global', np.dtype(np.float32),
                         stride=0, direction='store', variable='c')
              ].eval_with_dict(params)
    assert f32s == n*l

    ld_bytes = mem_map.filter_by(mtype=['global'], direction=['load']
                             ).to_bytes().eval_and_sum(params)
    st_bytes = mem_map.filter_by(mtype=['global'], direction=['store']
                             ).to_bytes().eval_and_sum(params)
    assert ld_bytes == 4*f32l
    assert st_bytes == 4*f32s


def test_gmem_access_counter_logic():

    knl = lp.make_kernel(
            "{[i,k,j]: 0<=i<n and 0<=k<m and 0<=j<l}",
            [
                """
                e[i,k] = if(not(k<l-2) and k>6 or k/2==l, g[i,k]*2, g[i,k]+h[i,k]/2)
                """
            ],
            name="logic", assumptions="n,m,l >= 1")

    knl = lp.add_and_infer_dtypes(knl, dict(g=np.float32, h=np.float64))
    mem_map = lp.get_mem_access_map(knl)
    n = 512
    m = 256
    l = 128
    params = {'n': n, 'm': m, 'l': l}

    reduced_map = mem_map.group_by('mtype', 'dtype', 'direction')

    f32_g_l = reduced_map[lp.MemAccess('global', to_loopy_type(np.float32),
                                       direction='load')
                         ].eval_with_dict(params)
    f64_g_l = reduced_map[lp.MemAccess('global', to_loopy_type(np.float64),
                                       direction='load')
                         ].eval_with_dict(params)
    f64_g_s = reduced_map[lp.MemAccess('global', to_loopy_type(np.float64),
                                       direction='store')
                         ].eval_with_dict(params)
    assert f32_g_l == 2*n*m
    assert f64_g_l == n*m
    assert f64_g_s == n*m


def test_gmem_access_counter_specialops():

    knl = lp.make_kernel(
            "{[i,k,j]: 0<=i<n and 0<=k<m and 0<=j<l}",
            [
                """
                c[i, j, k] = (2*a[i,j,k])%(2+b[i,j,k]/3.0)
                e[i, k] = (1+g[i,k])**(1+h[i,k+1])
                """
            ],
            name="specialops", assumptions="n,m,l >= 1")

    knl = lp.add_and_infer_dtypes(knl, dict(a=np.float32, b=np.float32,
                                            g=np.float64, h=np.float64))
    mem_map = lp.get_mem_access_map(knl)
    n = 512
    m = 256
    l = 128
    params = {'n': n, 'm': m, 'l': l}
    f32 = mem_map[lp.MemAccess('global', np.float32,
                         stride=0, direction='load', variable='a')
              ].eval_with_dict(params)
    f32 += mem_map[lp.MemAccess('global', np.float32,
                          stride=0, direction='load', variable='b')
               ].eval_with_dict(params)
    f64 = mem_map[lp.MemAccess('global', np.dtype(np.float64),
                         stride=0, direction='load', variable='g')
              ].eval_with_dict(params)
    f64 += mem_map[lp.MemAccess('global', np.dtype(np.float64),
                          stride=0, direction='load', variable='h')
               ].eval_with_dict(params)
    assert f32 == 2*n*m*l
    assert f64 == 2*n*m

    f32 = mem_map[lp.MemAccess('global', np.float32,
                         stride=0, direction='store', variable='c')
              ].eval_with_dict(params)
    f64 = mem_map[lp.MemAccess('global', np.float64,
                         stride=0, direction='store', variable='e')
              ].eval_with_dict(params)
    assert f32 == n*m*l
    assert f64 == n*m

    filtered_map = mem_map.filter_by(direction=['load'], variable=['a','g'])
    #tot = lp.eval_and_sum_polys(filtered_map, params)
    tot = filtered_map.eval_and_sum(params)
    assert tot == n*m*l + n*m

def test_gmem_access_counter_bitwise():

    knl = lp.make_kernel(
            "{[i,k,j]: 0<=i<n and 0<=k<m and 0<=j<l}",
            [
                """
                c[i, j, k] = (a[i,j,k] | 1) + (b[i,j,k] & 1)
                e[i, k] = (g[i,k] ^ k)*(~h[i,k+1]) + (g[i, k] << (h[i,k] >> k))
                """
            ],
            name="bitwise", assumptions="n,m,l >= 1")

    knl = lp.add_and_infer_dtypes(
            knl, dict(
                a=np.int32, b=np.int32,
                g=np.int32, h=np.int32))

    mem_map = lp.get_mem_access_map(knl)
    n = 512
    m = 256
    l = 128
    params = {'n': n, 'm': m, 'l': l}
    i32 = mem_map[lp.MemAccess('global', np.int32, 
                         stride=0, direction='load', variable='a')
              ].eval_with_dict(params)
    i32 += mem_map[lp.MemAccess('global', np.int32, 
                          stride=0, direction='load', variable='b')
               ].eval_with_dict(params)
    i32 += mem_map[lp.MemAccess('global', np.int32, 
                          stride=0, direction='load', variable='g')
               ].eval_with_dict(params)
    i32 += mem_map[lp.MemAccess('global', np.dtype(np.int32), 
                          stride=0, direction='load', variable='h')
               ].eval_with_dict(params)
    assert i32 == 4*n*m+2*n*m*l

    i32 = mem_map[lp.MemAccess('global', np.int32, 
                         stride=0, direction='store', variable='c')
              ].eval_with_dict(params)
    i32 += mem_map[lp.MemAccess('global', np.int32, 
                          stride=0, direction='store', variable='e')
               ].eval_with_dict(params)
    assert i32 == n*m+n*m*l


def test_gmem_access_counter_mixed():

    knl = lp.make_kernel(
            "[n,m,l] -> {[i,k,j]: 0<=i<n and 0<=k<m and 0<=j<l}",
            [
                """
            c[i, j, k] = a[i,j,k]*b[i,j,k]/3.0+a[i,j,k]+x[i,k]
            e[i, k] = g[i,k]*(2+h[i,k])
            """
            ],
            name="mixed", assumptions="n,m,l >= 1")
    knl = lp.add_and_infer_dtypes(knl, dict(
                a=np.float32, b=np.float32, g=np.float64, h=np.float64,
                x=np.float32))
    threads = 16
    knl = lp.split_iname(knl, "j", threads)
    knl = lp.tag_inames(knl, {"j_inner": "l.0", "j_outer": "g.0"})

    mem_map = lp.get_mem_access_map(knl)  # noqa
    n = 512
    m = 256
    l = 128
    params = {'n': n, 'm': m, 'l': l}
    f64uniform = mem_map[lp.MemAccess('global', np.float64, 
                                stride=0, direction='load', variable='g')
                     ].eval_with_dict(params)
    f64uniform += mem_map[lp.MemAccess('global', np.float64, 
                                 stride=0, direction='load', variable='h')
                      ].eval_with_dict(params)
    f32uniform = mem_map[lp.MemAccess('global', np.float32, 
                                stride=0, direction='load', variable='x')
                     ].eval_with_dict(params)
    f32nonconsec = mem_map[lp.MemAccess('global', np.dtype(np.float32), 
                                  stride=Variable('m'), direction='load',
                                  variable='a')
                       ].eval_with_dict(params)
    f32nonconsec += mem_map[lp.MemAccess('global', np.dtype(np.float32), 
                                   stride=Variable('m'), direction='load',
                                   variable='b')
                        ].eval_with_dict(params)
    assert f64uniform == 2*n*m
    assert f32uniform == n*m*l/threads
    assert f32nonconsec == 3*n*m*l

    f64uniform = mem_map[lp.MemAccess('global', np.float64, 
                                stride=0, direction='store', variable='e')
                     ].eval_with_dict(params)
    f32nonconsec = mem_map[lp.MemAccess('global', np.float32, 
                                  stride=Variable('m'), direction='store',
                                  variable='c')
                       ].eval_with_dict(params)
    assert f64uniform == n*m
    assert f32nonconsec == n*m*l


def test_gmem_access_counter_nonconsec():

    knl = lp.make_kernel(
            "[n,m,l] -> {[i,k,j]: 0<=i<n and 0<=k<m and 0<=j<l}",
            [
                """
            c[i, j, k] = a[i,j,k]*b[i,j,k]/3.0+a[i,j,k]
            e[i, k] = g[i,k]*(2+h[i,k])
            """
            ],
            name="nonconsec", assumptions="n,m,l >= 1")
    knl = lp.add_and_infer_dtypes(knl, dict(
                a=np.float32, b=np.float32, g=np.float64, h=np.float64))
    knl = lp.split_iname(knl, "i", 16)
    knl = lp.tag_inames(knl, {"i_inner": "l.0", "i_outer": "g.0"})

    mem_map = lp.get_mem_access_map(knl)  # noqa
    n = 512
    m = 256
    l = 128
    params = {'n': n, 'm': m, 'l': l}
    f64nonconsec = mem_map[lp.MemAccess('global', np.float64, 
                                  stride=Variable('m'), direction='load',
                                  variable='g')
                       ].eval_with_dict(params)
    f64nonconsec += mem_map[lp.MemAccess('global', np.float64, 
                                   stride=Variable('m'), direction='load',
                                   variable='h')
                        ].eval_with_dict(params)
    f32nonconsec = mem_map[lp.MemAccess('global', np.dtype(np.float32), 
                                  stride=Variable('m')*Variable('l'),
                                  direction='load', variable='a')
                       ].eval_with_dict(params)
    f32nonconsec += mem_map[lp.MemAccess('global', np.dtype(np.float32), 
                                   stride=Variable('m')*Variable('l'),
                                   direction='load', variable='b')
                        ].eval_with_dict(params)
    assert f64nonconsec == 2*n*m
    assert f32nonconsec == 3*n*m*l

    f64nonconsec = mem_map[lp.MemAccess('global', np.float64, 
                                  stride=Variable('m'), direction='store',
                                  variable='e')
                       ].eval_with_dict(params)
    f32nonconsec = mem_map[lp.MemAccess('global', np.float32, 
                                  stride=Variable('m')*Variable('l'),
                                  direction='store', variable='c')
                       ].eval_with_dict(params)
    assert f64nonconsec == n*m
    assert f32nonconsec == n*m*l


def test_gmem_access_counter_consec():

    knl = lp.make_kernel(
            "[n,m,l] -> {[i,k,j]: 0<=i<n and 0<=k<m and 0<=j<l}",
            [
                """
            c[i, j, k] = a[i,j,k]*b[i,j,k]/3.0+a[i,j,k]
            e[i, k] = g[i,k]*(2+h[i,k])
            """
            ],
            name="consec", assumptions="n,m,l >= 1")
    knl = lp.add_and_infer_dtypes(knl, dict(
                a=np.float32, b=np.float32, g=np.float64, h=np.float64))
    knl = lp.tag_inames(knl, {"k": "l.0", "i": "g.0", "j": "g.1"})

    mem_map = lp.get_mem_access_map(knl)
    n = 512
    m = 256
    l = 128
    params = {'n': n, 'm': m, 'l': l}

    #for k in mem_map:
    #    print(k.mtype, k.dtype, type(k.dtype), k.stride, k.direction, k.variable, " :\n", mem_map[k])

    f64consec = mem_map[lp.MemAccess('global', np.float64, 
                        stride=1, direction='load', variable='g')
                     ].eval_with_dict(params)
    f64consec += mem_map[lp.MemAccess('global', np.float64, 
                        stride=1, direction='load', variable='h')
                     ].eval_with_dict(params)
    f32consec = mem_map[lp.MemAccess('global', np.float32, 
                        stride=1, direction='load', variable='a')
                     ].eval_with_dict(params)
    f32consec += mem_map[lp.MemAccess('global', np.dtype(np.float32), 
                        stride=1, direction='load', variable='b')
                     ].eval_with_dict(params)
    assert f64consec == 2*n*m
    assert f32consec == 3*n*m*l

    f64consec = mem_map[lp.MemAccess('global', np.float64, 
                        stride=1, direction='store', variable='e')
                     ].eval_with_dict(params)
    f32consec = mem_map[lp.MemAccess('global', np.float32, 
                        stride=1, direction='store', variable='c')
                     ].eval_with_dict(params)
    assert f64consec == n*m
    assert f32consec == n*m*l


def test_barrier_counter_nobarriers():

    knl = lp.make_kernel(
            "[n,m,l] -> {[i,k,j]: 0<=i<n and 0<=k<m and 0<=j<l}",
            [
                """
                c[i, j, k] = a[i,j,k]*b[i,j,k]/3.0+a[i,j,k]
                e[i, k] = g[i,k]*h[i,k+1]
                """
            ],
            name="basic", assumptions="n,m,l >= 1")

    knl = lp.add_and_infer_dtypes(knl, dict(a=np.float32, b=np.float32,
                                            g=np.float64, h=np.float64))
    sync_map = lp.get_synchronization_map(knl)
    n = 512
    m = 256
    l = 128
    params = {'n': n, 'm': m, 'l': l}
    assert len(sync_map) == 1
    assert sync_map["kernel_launch"].eval_with_dict(params) == 1


def test_barrier_counter_barriers():

    knl = lp.make_kernel(
            "[n,m,l] -> {[i,k,j]: 0<=i<50 and 1<=k<98 and 0<=j<10}",
            [
                """
            c[i,j,k] = 2*a[i,j,k] {id=first}
            e[i,j,k] = c[i,j,k+1]+c[i,j,k-1] {dep=first}
            """
            ], [
                lp.TemporaryVariable("c", lp.auto, shape=(50, 10, 99)),
                "..."
            ],
            name="weird2",
            )
    knl = lp.add_and_infer_dtypes(knl, dict(a=np.int32))
<<<<<<< HEAD
    knl = lp.split_iname(knl, "k", 128, outer_tag="g.0", inner_tag="l.0")
    map = lp.get_synchronization_map(knl)
    print(map)
=======
    knl = lp.split_iname(knl, "k", 128, inner_tag="l.0")
    poly = lp.get_synchronization_poly(knl)
    print(poly)
>>>>>>> 845d7c79
    n = 512
    m = 256
    l = 128
    params = {'n': n, 'm': m, 'l': l}
    barrier_count = map["barrier_local"].eval_with_dict(params)
    assert barrier_count == 50*10*2


def test_all_counters_parallel_matmul():

    knl = lp.make_kernel(
            "{[i,k,j]: 0<=i<n and 0<=k<m and 0<=j<l}",
            [
                "c[i, j] = sum(k, a[i, k]*b[k, j])"
            ],
            name="matmul", assumptions="n,m,l >= 1")
    knl = lp.add_and_infer_dtypes(knl, dict(a=np.float32, b=np.float32))
    knl = lp.split_iname(knl, "i", 16, outer_tag="g.0", inner_tag="l.1")
    knl = lp.split_iname(knl, "j", 16, outer_tag="g.1", inner_tag="l.0")
    knl = lp.split_iname(knl, "k", 16)
    knl = lp.add_prefetch(knl, "a", ["k_inner", "i_inner"])
    knl = lp.add_prefetch(knl, "b", ["j_inner", "k_inner"])

    n = 512
    m = 256
    l = 128
    params = {'n': n, 'm': m, 'l': l}

    sync_map = lp.get_synchronization_map(knl)
    assert len(sync_map) == 2
    assert sync_map["kernel_launch"].eval_with_dict(params) == 1
    assert sync_map["barrier_local"].eval_with_dict(params) == 2*m/16

    op_map = lp.get_op_map(knl)
    f32mul = op_map[
                        lp.Op(np.float32, 'mul')
                        ].eval_with_dict(params)
    f32add = op_map[
                        lp.Op(np.float32, 'add')
                        ].eval_with_dict(params)
    i32ops = op_map[
                        lp.Op(np.int32, 'add')
                        ].eval_with_dict(params)
    i32ops += op_map[
                        lp.Op(np.dtype(np.int32), 'mul')
                        ].eval_with_dict(params)

    assert f32mul+f32add == n*m*l*2

    op_map = lp.get_mem_access_map(knl)

    f32coal = op_map[lp.MemAccess('global', np.float32, 
                        stride=1, direction='load', variable='b')
                            ].eval_with_dict(params)
    f32coal += op_map[lp.MemAccess('global', np.float32, 
                        stride=1, direction='load', variable='a')
                            ].eval_with_dict(params)

    assert f32coal == n*m+m*l

    f32coal = op_map[lp.MemAccess('global', np.float32, 
                        stride=1, direction='store', variable='c')
                            ].eval_with_dict(params)

    assert f32coal == n*l

    local_mem_map = lp.get_mem_access_map(knl).filter_by(mtype=['local'])
    local_mem_l = local_mem_map[lp.MemAccess('local', np.dtype(np.float32),
                                            direction='load')
                                 ].eval_with_dict(params)
    assert local_mem_l == n*m*l*2

def test_gather_access_footprint():
    knl = lp.make_kernel(
            "{[i,k,j]: 0<=i,j,k<n}",
            [
                "c[i, j] = sum(k, a[i, k]*b[k, j]) + a[i,j]"
            ],
            name="matmul", assumptions="n >= 1")
    knl = lp.add_and_infer_dtypes(knl, dict(a=np.float32, b=np.float32))

    from loopy.statistics import gather_access_footprints, count
    fp = gather_access_footprints(knl)

    for key, footprint in six.iteritems(fp):
        print(key, count(knl, footprint))


def test_gather_access_footprint_2():
    knl = lp.make_kernel(
            "{[i]: 0<=i<n}",
            "c[2*i] = a[i]",
            name="matmul", assumptions="n >= 1")
    knl = lp.add_and_infer_dtypes(knl, dict(a=np.float32))

    from loopy.statistics import gather_access_footprints, count
    fp = gather_access_footprints(knl)

    params = {"n": 200}
    for key, footprint in six.iteritems(fp):
        assert count(knl, footprint).eval_with_dict(params) == 200
        print(key, count(knl, footprint))


def test_summations_and_filters():

    knl = lp.make_kernel(
            "[n,m,l] -> {[i,k,j]: 0<=i<n and 0<=k<m and 0<=j<l}",
            [
                """
                c[i, j, k] = a[i,j,k]*b[i,j,k]/3.0+a[i,j,k]
                e[i, k+1] = -g[i,k]*h[i,k+1]
                """
            ],
            name="basic", assumptions="n,m,l >= 1")

    knl = lp.add_and_infer_dtypes(knl,
                        dict(a=np.float32, b=np.float32, g=np.float64, h=np.float64))
    n = 512
    m = 256
    l = 128
    params = {'n': n, 'm': m, 'l': l}

    mem_map = lp.get_mem_access_map(knl)

    loads_a = mem_map.filter_by(direction=['load'], variable=['a']).eval_and_sum(params)
    assert loads_a == 2*n*m*l

    global_stores = mem_map.filter_by(mtype=['global'], direction=['store']).eval_and_sum(params)
    assert global_stores == n*m*l + n*m

    ld_bytes = mem_map.filter_by(mtype=['global'], direction=['load']
                             ).to_bytes().eval_and_sum(params)
    st_bytes = mem_map.filter_by(mtype=['global'], direction=['store']
                             ).to_bytes().eval_and_sum(params)
    assert ld_bytes == 4*n*m*l*3 + 8*n*m*2
    assert st_bytes == 4*n*m*l + 8*n*m

    # ignore stride and variable names in this map
    reduced_map = mem_map.group_by('mtype', 'dtype', 'direction')
    f32lall = reduced_map[lp.MemAccess('global', np.float32, direction='load')
                         ].eval_with_dict(params)
    f64lall = reduced_map[lp.MemAccess('global', np.float64, direction='load')
                         ].eval_with_dict(params)
    assert f32lall == 3*n*m*l
    assert f64lall == 2*n*m

    op_map = lp.get_op_map(knl)
    #for k, v in op_map.items():
    #    print(type(k), "\n", k.name, k.dtype, type(k.dtype), " :\n", v)

    op_map_dtype = op_map.group_by('dtype')
    f32 = op_map_dtype[lp.Op(dtype=np.float32)].eval_with_dict(params)
    f64 = op_map_dtype[lp.Op(dtype=np.float64)].eval_with_dict(params)
    i32 = op_map_dtype[lp.Op(dtype=np.int32)].eval_with_dict(params)
    assert f32 == n*m*l*3
    assert f64 == n*m
    assert i32 == n*m*2

    addsub_all = op_map.filter_by(name=['add', 'sub']).eval_and_sum(params)
    f32ops_all = op_map.filter_by(dtype=[np.float32]).eval_and_sum(params)
    assert addsub_all == n*m*l + n*m*2
    assert f32ops_all == n*m*l*3

    non_field = op_map.filter_by(xxx=[np.float32]).eval_and_sum(params)
    assert non_field == 0

    ops_nodtype = op_map.group_by('name')
    ops_noname = op_map.group_by('dtype')
    mul_all = ops_nodtype[lp.Op(name='mul')].eval_with_dict(params)
    f64ops_all = ops_noname[lp.Op(dtype=np.float64)].eval_with_dict(params)
    assert mul_all == n*m*l + n*m
    assert f64ops_all == n*m



if __name__ == "__main__":
    if len(sys.argv) > 1:
        exec(sys.argv[1])
    else:
        from py.test.cmdline import main
        main([__file__])<|MERGE_RESOLUTION|>--- conflicted
+++ resolved
@@ -616,20 +616,14 @@
             name="weird2",
             )
     knl = lp.add_and_infer_dtypes(knl, dict(a=np.int32))
-<<<<<<< HEAD
-    knl = lp.split_iname(knl, "k", 128, outer_tag="g.0", inner_tag="l.0")
-    map = lp.get_synchronization_map(knl)
-    print(map)
-=======
     knl = lp.split_iname(knl, "k", 128, inner_tag="l.0")
-    poly = lp.get_synchronization_poly(knl)
-    print(poly)
->>>>>>> 845d7c79
-    n = 512
-    m = 256
-    l = 128
-    params = {'n': n, 'm': m, 'l': l}
-    barrier_count = map["barrier_local"].eval_with_dict(params)
+    sync_map = lp.get_synchronization_map(knl)
+    print(sync_map)
+    n = 512
+    m = 256
+    l = 128
+    params = {'n': n, 'm': m, 'l': l}
+    barrier_count = sync_map["barrier_local"].eval_with_dict(params)
     assert barrier_count == 50*10*2
 
 
