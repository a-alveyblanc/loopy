__copyright__ = "Copyright (C) 2015 James Stevens"

__license__ = """
Permission is hereby granted, free of charge, to any person obtaining a copy
of this software and associated documentation files (the "Software"), to deal
in the Software without restriction, including without limitation the rights
to use, copy, modify, merge, publish, distribute, sublicense, and/or sell
copies of the Software, and to permit persons to whom the Software is
furnished to do so, subject to the following conditions:

The above copyright notice and this permission notice shall be included in
all copies or substantial portions of the Software.

THE SOFTWARE IS PROVIDED "AS IS", WITHOUT WARRANTY OF ANY KIND, EXPRESS OR
IMPLIED, INCLUDING BUT NOT LIMITED TO THE WARRANTIES OF MERCHANTABILITY,
FITNESS FOR A PARTICULAR PURPOSE AND NONINFRINGEMENT. IN NO EVENT SHALL THE
AUTHORS OR COPYRIGHT HOLDERS BE LIABLE FOR ANY CLAIM, DAMAGES OR OTHER
LIABILITY, WHETHER IN AN ACTION OF CONTRACT, TORT OR OTHERWISE, ARISING FROM,
OUT OF OR IN CONNECTION WITH THE SOFTWARE OR THE USE OR OTHER DEALINGS IN
THE SOFTWARE.
"""

import sys
from pyopencl.tools import (  # noqa
        pytest_generate_tests_for_pyopencl
        as pytest_generate_tests)
import loopy as lp
from loopy.types import to_loopy_type
import numpy as np
from pytools import div_ceil
from loopy.statistics import CountGranularity as CG

from pymbolic.primitives import Variable


from loopy.version import LOOPY_USE_LANGUAGE_VERSION_2018_2  # noqa


SGS = 32  # Subgroup size


def test_op_counter_basic():

    knl = lp.make_kernel(
            "[n,m,ell] -> {[i,k,j]: 0<=i<n and 0<=k<m and 0<=j<ell}",
            [
                """
                c[i, j, k] = a[i,j,k]*b[i,j,k]/3.0+a[i,j,k]
                e[i, k+1] = -g[i,k]*h[i,k+1]
                """
            ],
            name="basic", assumptions="n,m,ell >= 1")

    knl = lp.add_and_infer_dtypes(knl,
                                  dict(a=np.float32, b=np.float32,
                                       g=np.float64, h=np.float64))
    op_map = lp.get_op_map(knl, subgroup_size=SGS, count_redundant_work=True,
                           count_within_subscripts=True)
    n_workgroups = 1
    group_size = 1
    subgroups_per_group = div_ceil(group_size, SGS)
    n_subgroups = n_workgroups*subgroups_per_group
    n = 512
    m = 256
    ell = 128
<<<<<<< HEAD
    params = {'n': n, 'm': m, 'ell': ell}
    f32add = op_map[lp.Op(np.float32, 'add', CG.SUBGROUP, "basic")].eval_with_dict(
            params)
    f32mul = op_map[lp.Op(np.float32, 'mul', CG.SUBGROUP, "basic")].eval_with_dict(
            params)
    f32div = op_map[lp.Op(np.float32, 'div', CG.SUBGROUP, "basic")].eval_with_dict(
            params)
    f64mul = op_map[lp.Op(np.dtype(np.float64), 'mul', CG.SUBGROUP, "basic")
                    ].eval_with_dict(params)
    i32add = op_map[lp.Op(np.dtype(np.int32), 'add', CG.SUBGROUP, "basic")
=======
    params = {"n": n, "m": m, "ell": ell}
    f32add = op_map[lp.Op(np.float32, "add", CG.SUBGROUP, knl.name)].eval_with_dict(
            params)
    f32mul = op_map[lp.Op(np.float32, "mul", CG.SUBGROUP, knl.name)].eval_with_dict(
            params)
    f32div = op_map[lp.Op(np.float32, "div", CG.SUBGROUP, knl.name)].eval_with_dict(
            params)
    f64mul = op_map[lp.Op(np.dtype(np.float64), "mul", CG.SUBGROUP, knl.name)
                    ].eval_with_dict(params)
    i32add = op_map[lp.Op(np.dtype(np.int32), "add", CG.SUBGROUP, knl.name)
>>>>>>> 23d7e9ca
                    ].eval_with_dict(params)
    # (count-per-sub-group)*n_subgroups
    assert f32add == f32mul == f32div == n*m*ell*n_subgroups
    assert f64mul == n*m*n_subgroups
    assert i32add == n*m*2*n_subgroups


def test_op_counter_reduction():

    knl = lp.make_kernel(
            "{[i,k,j]: 0<=i<n and 0<=k<m and 0<=j<ell}",
            [
                "c[i, j] = sum(k, a[i, k]*b[k, j])"
            ],
            name="matmul_serial", assumptions="n,m,ell >= 1")

    knl = lp.add_and_infer_dtypes(knl, dict(a=np.float32, b=np.float32))
    op_map = lp.get_op_map(knl, subgroup_size=SGS, count_redundant_work=True)
    n_workgroups = 1
    group_size = 1
    subgroups_per_group = div_ceil(group_size, SGS)
    n_subgroups = n_workgroups*subgroups_per_group
    n = 512
    m = 256
    ell = 128
<<<<<<< HEAD
    params = {'n': n, 'm': m, 'ell': ell}
    f32add = op_map[lp.Op(np.float32, 'add', CG.SUBGROUP,
        "matmul_serial")].eval_with_dict(params)
    f32mul = op_map[lp.Op(np.dtype(np.float32), 'mul', CG.SUBGROUP,
        "matmul_serial")].eval_with_dict(params)
=======
    params = {"n": n, "m": m, "ell": ell}
    f32add = op_map[lp.Op(np.float32, "add", CG.SUBGROUP, knl.name)].eval_with_dict(
            params)
    f32mul = op_map[lp.Op(np.dtype(np.float32), "mul", CG.SUBGROUP, knl.name)
                    ].eval_with_dict(params)
>>>>>>> 23d7e9ca
    # (count-per-sub-group)*n_subgroups
    assert f32add == f32mul == n*m*ell*n_subgroups

    op_map_dtype = op_map.group_by("dtype")
    f32 = op_map_dtype[lp.Op(dtype=np.float32)].eval_with_dict(params)
    assert f32 == f32add + f32mul


def test_op_counter_logic():

    knl = lp.make_kernel(
            "{[i,k,j]: 0<=i<n and 0<=k<m and 0<=j<ell}",
            [
                """
                e[i,k] = if(
                        not(k<ell-2) and k>6 or k/2==ell,
                        g[i,k]*2,
                        g[i,k]+h[i,k]/2)
                """
            ],
            name="logic", assumptions="n,m,ell >= 1")

    knl = lp.add_and_infer_dtypes(knl, dict(g=np.float32, h=np.float64))
    op_map = lp.get_op_map(knl, subgroup_size=SGS, count_redundant_work=True)
    n_workgroups = 1
    group_size = 1
    subgroups_per_group = div_ceil(group_size, SGS)
    n_subgroups = n_workgroups*subgroups_per_group
    n = 512
    m = 256
    ell = 128
<<<<<<< HEAD
    params = {'n': n, 'm': m, 'ell': ell}
    f32mul = op_map[lp.Op(np.float32, 'mul', CG.SUBGROUP, "logic")].eval_with_dict(
            params)
    f64add = op_map[lp.Op(np.float64, 'add', CG.SUBGROUP, "logic")].eval_with_dict(
            params)
    f64div = op_map[lp.Op(np.dtype(np.float64), 'div', CG.SUBGROUP, "logic")
                    ].eval_with_dict(params)
    i32add = op_map[lp.Op(np.dtype(np.int32), 'add', CG.SUBGROUP, "logic")
=======
    params = {"n": n, "m": m, "ell": ell}
    f32mul = op_map[lp.Op(np.float32, "mul", CG.SUBGROUP, knl.name)].eval_with_dict(
            params)
    f64add = op_map[lp.Op(np.float64, "add", CG.SUBGROUP, knl.name)].eval_with_dict(
            params)
    f64div = op_map[lp.Op(np.dtype(np.float64), "div", CG.SUBGROUP, knl.name)
                    ].eval_with_dict(params)
    i32add = op_map[lp.Op(np.dtype(np.int32), "add", CG.SUBGROUP, knl.name)
>>>>>>> 23d7e9ca
                    ].eval_with_dict(params)
    # (count-per-sub-group)*n_subgroups
    assert f32mul == n*m*n_subgroups
    assert f64div == 2*n*m*n_subgroups  # TODO why?
    assert f64add == n*m*n_subgroups
    assert i32add == n*m*n_subgroups


def test_op_counter_special_ops():

    knl = lp.make_kernel(
            "{[i,k,j]: 0<=i<n and 0<=k<m and 0<=j<ell}",
            [
                """
                c[i, j, k] = (2*a[i,j,k])%(2+b[i,j,k]/3.0)
                e[i, k] = (1+g[i,k])**(1+h[i,k+1])+rsqrt(g[i,k])*sin(g[i,k])
                """
            ],
            name="special_ops", assumptions="n,m,ell >= 1")

    knl = lp.add_and_infer_dtypes(knl,
                                  dict(a=np.float32, b=np.float32,
                                       g=np.float64, h=np.float64))
    op_map = lp.get_op_map(knl, subgroup_size=SGS, count_redundant_work=True,
                           count_within_subscripts=True)
    n_workgroups = 1
    group_size = 1
    subgroups_per_group = div_ceil(group_size, SGS)
    n_subgroups = n_workgroups*subgroups_per_group
    n = 512
    m = 256
    ell = 128
<<<<<<< HEAD
    params = {'n': n, 'm': m, 'ell': ell}
    f32mul = op_map[lp.Op(np.float32, 'mul', CG.SUBGROUP,
        "special_ops")].eval_with_dict(params)
    f32div = op_map[lp.Op(np.float32, 'div', CG.SUBGROUP,
        "special_ops")].eval_with_dict(params)
    f32add = op_map[lp.Op(np.float32, 'add', CG.SUBGROUP,
        "special_ops")].eval_with_dict(params)
    f64pow = op_map[lp.Op(np.float64, 'pow', CG.SUBGROUP,
        "special_ops")].eval_with_dict(params)
    f64add = op_map[lp.Op(np.dtype(np.float64), 'add', CG.SUBGROUP, "special_ops")
                    ].eval_with_dict(params)
    i32add = op_map[lp.Op(np.dtype(np.int32), 'add', CG.SUBGROUP, "special_ops")
=======
    params = {"n": n, "m": m, "ell": ell}
    f32mul = op_map[lp.Op(np.float32, "mul", CG.SUBGROUP, knl.name)].eval_with_dict(
            params)
    f32div = op_map[lp.Op(np.float32, "div", CG.SUBGROUP, knl.name)].eval_with_dict(
            params)
    f32add = op_map[lp.Op(np.float32, "add", CG.SUBGROUP, knl.name)].eval_with_dict(
            params)
    f64pow = op_map[lp.Op(np.float64, "pow", CG.SUBGROUP, knl.name)].eval_with_dict(
            params)
    f64add = op_map[lp.Op(np.dtype(np.float64), "add", CG.SUBGROUP, knl.name)
                    ].eval_with_dict(params)
    i32add = op_map[lp.Op(np.dtype(np.int32), "add", CG.SUBGROUP, knl.name)
                    ].eval_with_dict(params)
    f64rsq = op_map[lp.Op(np.dtype(np.float64), "func:rsqrt", CG.SUBGROUP, knl.name)
                    ].eval_with_dict(params)
    f64sin = op_map[lp.Op(np.dtype(np.float64), "func:sin", CG.SUBGROUP, knl.name)
>>>>>>> 23d7e9ca
                    ].eval_with_dict(params)
    f64rsq = op_map[lp.Op(np.dtype(np.float64), 'func:rsqrt', CG.SUBGROUP,
        "special_ops")].eval_with_dict(params)
    f64sin = op_map[lp.Op(np.dtype(np.float64), 'func:sin', CG.SUBGROUP,
        "special_ops")].eval_with_dict(params)
    # (count-per-sub-group)*n_subgroups
    assert f32div == 2*n*m*ell*n_subgroups
    assert f32mul == f32add == n*m*ell*n_subgroups
    assert f64add == 3*n*m*n_subgroups
    assert f64pow == i32add == f64rsq == f64sin == n*m*n_subgroups


def test_op_counter_bitwise():

    knl = lp.make_kernel(
            "{[i,k,j]: 0<=i<n and 0<=k<m and 0<=j<ell}",
            [
                """
                c[i, j, k] = (a[i,j,k] | 1) + (b[i,j,k] & 1)
                e[i, k] = (g[i,k] ^ k)*(~h[i,k+1]) + (g[i, k] << (h[i,k] >> k))
                """
            ],
            name="bitwise", assumptions="n,m,ell >= 1")

    knl = lp.add_and_infer_dtypes(
            knl, dict(
                a=np.int32, b=np.int32,
                g=np.int64, h=np.int64))

    op_map = lp.get_op_map(knl, subgroup_size=SGS, count_redundant_work=True,
                           count_within_subscripts=False)
    n_workgroups = 1
    group_size = 1
    subgroups_per_group = div_ceil(group_size, SGS)
    n_subgroups = n_workgroups*subgroups_per_group
    n = 512
    m = 256
    ell = 128
    params = {"n": n, "m": m, "ell": ell}
    print(op_map)
    i32add = op_map[
            lp.Op(np.int32, "add", CG.SUBGROUP, "bitwise")
            ].eval_with_dict(params)
    i32bw = op_map[
            lp.Op(np.int32, "bw", CG.SUBGROUP, "bitwise")
            ].eval_with_dict(params)
    i64bw = op_map[
            lp.Op(np.dtype(np.int64), "bw", CG.SUBGROUP, "bitwise")
            ].eval_with_dict(params)
    i64mul = op_map[
            lp.Op(np.dtype(np.int64), "mul", CG.SUBGROUP, "bitwise")
            ].eval_with_dict(params)
    i64add = op_map[
            lp.Op(np.dtype(np.int64), "add", CG.SUBGROUP, "bitwise")
            ].eval_with_dict(params)
    i64shift = op_map[
            lp.Op(np.dtype(np.int64), "shift", CG.SUBGROUP, "bitwise")
            ].eval_with_dict(params)
    # (count-per-sub-group)*n_subgroups
    assert i32add == n*m*ell*n_subgroups
    assert i32bw == 2*n*m*ell*n_subgroups
    assert i64bw == 2*n*m*n_subgroups
    assert i64add == i64mul == n*m*n_subgroups
    assert i64shift == 2*n*m*n_subgroups


def test_op_counter_triangular_domain():

    knl = lp.make_kernel(
            "{[i,j]: 0<=i<n and 0<=j<m and i<j}",
            """
            a[i, j] = b[i,j] * 2
            """,
            name="bitwise", assumptions="n,m >= 1")

    knl = lp.add_and_infer_dtypes(knl,
            dict(b=np.float64))

    expect_fallback = False
    import islpy as isl
    try:
        isl.BasicSet.card
    except AttributeError:
        expect_fallback = True
    else:
        expect_fallback = False

    op_map = lp.get_op_map(
                    knl,
                    subgroup_size=SGS,
                    count_redundant_work=True
<<<<<<< HEAD
                    )[lp.Op(np.float64, 'mul', CG.SUBGROUP, "bitwise")]
=======
                    )[lp.Op(np.float64, "mul", CG.SUBGROUP, knl.name)]
>>>>>>> 23d7e9ca
    value_dict = dict(m=13, n=200)
    flops = op_map.eval_with_dict(value_dict)

    n_workgroups = 1
    group_size = 1
    subgroups_per_group = div_ceil(group_size, SGS)
    n_subgroups = n_workgroups*subgroups_per_group

    if expect_fallback:
        assert flops == 144*n_subgroups
    else:
        assert flops == 78*n_subgroups


def test_mem_access_counter_basic():

    knl = lp.make_kernel(
            "[n,m,ell] -> {[i,k,j]: 0<=i<n and 0<=k<m and 0<=j<ell}",
            [
                """
                c[i, j, k] = a[i,j,k]*b[i,j,k]/3.0+a[i,j,k]
                e[i, k] = g[i,k]*h[i,k+1]
                """
            ],
            name="basic", assumptions="n,m,ell >= 1")

    knl = lp.add_and_infer_dtypes(knl,
                    dict(a=np.float32, b=np.float32, g=np.float64, h=np.float64))

    mem_map = lp.get_mem_access_map(knl, count_redundant_work=True,
                                    subgroup_size=SGS)

    n = 512
    m = 256
    ell = 128
    params = {"n": n, "m": m, "ell": ell}

    n_workgroups = 1
    group_size = 1
    subgroups_per_group = div_ceil(group_size, SGS)
    n_subgroups = n_workgroups*subgroups_per_group

    f32l = mem_map[lp.MemAccess("global", np.float32,
                        lid_strides={}, gid_strides={},
                        direction="load", variable="a",
                        count_granularity=CG.SUBGROUP,
                        kernel_name="basic")
                   ].eval_with_dict(params)
    f32l += mem_map[lp.MemAccess("global", np.float32,
                        lid_strides={}, gid_strides={},
                        direction="load", variable="b",
                        count_granularity=CG.SUBGROUP,
                        kernel_name="basic")
                    ].eval_with_dict(params)
    f64l = mem_map[lp.MemAccess("global", np.float64,
                        lid_strides={}, gid_strides={},
                        direction="load", variable="g",
                        count_granularity=CG.SUBGROUP,
                        kernel_name="basic")
                   ].eval_with_dict(params)
    f64l += mem_map[lp.MemAccess("global", np.float64,
                        lid_strides={}, gid_strides={},
                        direction="load", variable="h",
                        count_granularity=CG.SUBGROUP,
                        kernel_name="basic")
                    ].eval_with_dict(params)

    # uniform: (count-per-sub-group)*n_subgroups
    assert f32l == (3*n*m*ell)*n_subgroups
    assert f64l == (2*n*m)*n_subgroups

    f32s = mem_map[lp.MemAccess("global", np.dtype(np.float32),
                        lid_strides={}, gid_strides={},
                        direction="store", variable="c",
                        count_granularity=CG.SUBGROUP,
                        kernel_name="basic")
                   ].eval_with_dict(params)
    f64s = mem_map[lp.MemAccess("global", np.dtype(np.float64),
                        lid_strides={}, gid_strides={},
                        direction="store", variable="e",
                        count_granularity=CG.SUBGROUP,
                        kernel_name="basic")
                   ].eval_with_dict(params)

    # uniform: (count-per-sub-group)*n_subgroups
    assert f32s == (n*m*ell)*n_subgroups
    assert f64s == (n*m)*n_subgroups


def test_mem_access_counter_reduction():

    knl = lp.make_kernel(
            "{[i,k,j]: 0<=i<n and 0<=k<m and 0<=j<ell}",
            [
                "c[i, j] = sum(k, a[i, k]*b[k, j])"
            ],
            name="matmul", assumptions="n,m,ell >= 1")

    knl = lp.add_and_infer_dtypes(knl, dict(a=np.float32, b=np.float32))

    mem_map = lp.get_mem_access_map(knl, count_redundant_work=True,
                                    subgroup_size=SGS)
    n = 512
    m = 256
    ell = 128
    params = {"n": n, "m": m, "ell": ell}

    n_workgroups = 1
    group_size = 1
    subgroups_per_group = div_ceil(group_size, SGS)
    n_subgroups = n_workgroups*subgroups_per_group

    f32l = mem_map[lp.MemAccess("global", np.float32,
                        lid_strides={}, gid_strides={},
                        direction="load", variable="a",
                        count_granularity=CG.SUBGROUP,
                        kernel_name="matmul")
                   ].eval_with_dict(params)
    f32l += mem_map[lp.MemAccess("global", np.float32,
                        lid_strides={}, gid_strides={},
                        direction="load", variable="b",
                        count_granularity=CG.SUBGROUP,
                        kernel_name="matmul")
                    ].eval_with_dict(params)

    # uniform: (count-per-sub-group)*n_subgroups
    assert f32l == (2*n*m*ell)*n_subgroups

    f32s = mem_map[lp.MemAccess("global", np.dtype(np.float32),
                        lid_strides={}, gid_strides={},
                        direction="store", variable="c",
                        count_granularity=CG.SUBGROUP,
                        kernel_name="matmul")
                   ].eval_with_dict(params)

    # uniform: (count-per-sub-group)*n_subgroups
    assert f32s == (n*ell)*n_subgroups

    ld_bytes = mem_map.filter_by(mtype=["global"], direction=["load"]
                                 ).to_bytes().eval_and_sum(params)
    st_bytes = mem_map.filter_by(mtype=["global"], direction=["store"]
                                 ).to_bytes().eval_and_sum(params)
    assert ld_bytes == 4*f32l
    assert st_bytes == 4*f32s


def test_mem_access_counter_logic():

    knl = lp.make_kernel(
            "{[i,k,j]: 0<=i<n and 0<=k<m and 0<=j<ell}",
            [
                """
                e[i,k] = if(not(k<ell-2) and k>6 or k/2==ell,
                    g[i,k]*2,
                    g[i,k]+h[i,k]/2)
                """
            ],
            name="logic", assumptions="n,m,ell >= 1")

    knl = lp.add_and_infer_dtypes(knl, dict(g=np.float32, h=np.float64))

    mem_map = lp.get_mem_access_map(knl, count_redundant_work=True,
                                    subgroup_size=SGS)
    n = 512
    m = 256
    ell = 128
    params = {"n": n, "m": m, "ell": ell}

    n_workgroups = 1
    group_size = 1
    subgroups_per_group = div_ceil(group_size, SGS)
    n_subgroups = n_workgroups*subgroups_per_group

    reduced_map = mem_map.group_by("mtype", "dtype", "direction")

    f32_g_l = reduced_map[lp.MemAccess("global", to_loopy_type(np.float32),
                                       direction="load")
                          ].eval_with_dict(params)
    f64_g_l = reduced_map[lp.MemAccess("global", to_loopy_type(np.float64),
                                       direction="load")
                          ].eval_with_dict(params)
    f64_g_s = reduced_map[lp.MemAccess("global", to_loopy_type(np.float64),
                                       direction="store")
                          ].eval_with_dict(params)

    # uniform: (count-per-sub-group)*n_subgroups
    assert f32_g_l == (2*n*m)*n_subgroups
    assert f64_g_l == (n*m)*n_subgroups
    assert f64_g_s == (n*m)*n_subgroups


def test_mem_access_counter_special_ops():

    knl = lp.make_kernel(
            "{[i,k,j]: 0<=i<n and 0<=k<m and 0<=j<ell}",
            [
                """
                c[i, j, k] = (2*a[i,j,k])%(2+b[i,j,k]/3.0)
                e[i, k] = (1+g[i,k])**(1+h[i,k+1])
                """
            ],
            name="special_ops", assumptions="n,m,ell >= 1")

    knl = lp.add_and_infer_dtypes(knl, dict(a=np.float32, b=np.float32,
                                            g=np.float64, h=np.float64))

    mem_map = lp.get_mem_access_map(knl, count_redundant_work=True,
                                    subgroup_size=SGS)
    n = 512
    m = 256
    ell = 128
    params = {"n": n, "m": m, "ell": ell}

    n_workgroups = 1
    group_size = 1
    subgroups_per_group = div_ceil(group_size, SGS)
    n_subgroups = n_workgroups*subgroups_per_group

    f32 = mem_map[lp.MemAccess("global", np.float32,
                        lid_strides={}, gid_strides={},
                        direction="load", variable="a",
                        count_granularity=CG.SUBGROUP,
                        kernel_name="special_ops")
                  ].eval_with_dict(params)
    f32 += mem_map[lp.MemAccess("global", np.float32,
                        lid_strides={}, gid_strides={},
                        direction="load", variable="b",
                        count_granularity=CG.SUBGROUP,
                        kernel_name="special_ops")
                   ].eval_with_dict(params)
    f64 = mem_map[lp.MemAccess("global", np.dtype(np.float64),
                        lid_strides={}, gid_strides={},
                        direction="load", variable="g",
                        count_granularity=CG.SUBGROUP,
                        kernel_name="special_ops")
                  ].eval_with_dict(params)
    f64 += mem_map[lp.MemAccess("global", np.dtype(np.float64),
                        lid_strides={}, gid_strides={},
                        direction="load", variable="h",
                        count_granularity=CG.SUBGROUP,
                        kernel_name="special_ops")
                   ].eval_with_dict(params)

    # uniform: (count-per-sub-group)*n_subgroups
    assert f32 == (2*n*m*ell)*n_subgroups
    assert f64 == (2*n*m)*n_subgroups

    f32 = mem_map[lp.MemAccess("global", np.float32,
                        lid_strides={}, gid_strides={},
                        direction="store", variable="c",
                        count_granularity=CG.SUBGROUP,
                        kernel_name="special_ops")
                  ].eval_with_dict(params)
    f64 = mem_map[lp.MemAccess("global", np.float64,
                        lid_strides={}, gid_strides={},
                        direction="store", variable="e",
                        count_granularity=CG.SUBGROUP,
                        kernel_name="special_ops")
                  ].eval_with_dict(params)

    # uniform: (count-per-sub-group)*n_subgroups
    assert f32 == (n*m*ell)*n_subgroups
    assert f64 == (n*m)*n_subgroups

    filtered_map = mem_map.filter_by(direction=["load"], variable=["a", "g"],
                         count_granularity=CG.SUBGROUP)
    tot = filtered_map.eval_and_sum(params)

    # uniform: (count-per-sub-group)*n_subgroups
    assert tot == (n*m*ell + n*m)*n_subgroups


def test_mem_access_counter_bitwise():

    knl = lp.make_kernel(
            "{[i,k,j]: 0<=i<n and 0<=k<m and 0<=j<ell}",
            [
                """
                c[i, j, k] = (a[i,j,k] | 1) + (b[i,j,k] & 1)
                e[i, k] = (g[i,k] ^ k)*(~h[i,k+1]) + (g[i, k] << (h[i,k] >> k))
                """
            ],
            name="bitwise", assumptions="n,m,ell >= 1")

    knl = lp.add_and_infer_dtypes(
            knl, dict(
                a=np.int32, b=np.int32,
                g=np.int32, h=np.int32))

    mem_map = lp.get_mem_access_map(knl, count_redundant_work=True,
                                    subgroup_size=SGS)
    n = 512
    m = 256
    ell = 128
    params = {"n": n, "m": m, "ell": ell}

    n_workgroups = 1
    group_size = 1
    subgroups_per_group = div_ceil(group_size, SGS)
    n_subgroups = n_workgroups*subgroups_per_group

    i32 = mem_map[lp.MemAccess("global", np.int32,
                        lid_strides={}, gid_strides={},
                        direction="load", variable="a",
                        count_granularity=CG.SUBGROUP,
                        kernel_name="bitwise")
                  ].eval_with_dict(params)
    i32 += mem_map[lp.MemAccess("global", np.int32,
                        lid_strides={}, gid_strides={},
                        direction="load", variable="b",
                        count_granularity=CG.SUBGROUP,
                        kernel_name="bitwise")
                   ].eval_with_dict(params)
    i32 += mem_map[lp.MemAccess("global", np.int32,
                        lid_strides={}, gid_strides={},
                        direction="load", variable="g",
                        count_granularity=CG.SUBGROUP,
                        kernel_name="bitwise")
                   ].eval_with_dict(params)
    i32 += mem_map[lp.MemAccess("global", np.dtype(np.int32),
                        lid_strides={}, gid_strides={},
                        direction="load", variable="h",
                        count_granularity=CG.SUBGROUP,
                        kernel_name="bitwise")
                   ].eval_with_dict(params)

    # uniform: (count-per-sub-group)*n_subgroups
    assert i32 == (4*n*m+2*n*m*ell)*n_subgroups

    i32 = mem_map[lp.MemAccess("global", np.int32,
                        lid_strides={}, gid_strides={},
                        direction="store", variable="c",
                        count_granularity=CG.SUBGROUP,
                        kernel_name="bitwise")
                  ].eval_with_dict(params)
    i32 += mem_map[lp.MemAccess("global", np.int32,
                        lid_strides={}, gid_strides={},
                        direction="store", variable="e",
                        count_granularity=CG.SUBGROUP,
                        kernel_name="bitwise")
                   ].eval_with_dict(params)

    # uniform: (count-per-sub-group)*n_subgroups
    assert i32 == (n*m+n*m*ell)*n_subgroups


def test_mem_access_counter_mixed():
    knl = lp.make_kernel(
            "[n,m,ell] -> {[i,k,j]: 0<=i<n and 0<=k<m and 0<=j<ell}",
            [
                """
            c[i, j, k] = a[i,j,k]*b[i,j,k]/3.0+a[i,j,k]+x[i,k]
            e[i, k] = g[i,k]*(2+h[i,k])
            """
            ],
            name="mixed", assumptions="n,m,ell >= 1")

    knl = lp.add_and_infer_dtypes(knl, dict(
                a=np.float32, b=np.float32, g=np.float64, h=np.float64,
                x=np.float32))

    group_size_0 = 65

    knl = lp.split_iname(knl, "j", group_size_0)
    knl = lp.tag_inames(knl, {"j_inner": "l.0", "j_outer": "g.0"})

    n = 512
    m = 256
    ell = 128
    params = {"n": n, "m": m, "ell": ell}

    n_workgroups = div_ceil(ell, group_size_0)
    group_size = group_size_0
    subgroups_per_group = div_ceil(group_size, SGS)
    n_subgroups = n_workgroups*subgroups_per_group

    mem_map = lp.get_mem_access_map(knl, count_redundant_work=True,
                                    subgroup_size=SGS)
    f64uniform = mem_map[lp.MemAccess("global", np.float64,
                                lid_strides={}, gid_strides={},
                                direction="load", variable="g",
                                count_granularity=CG.SUBGROUP,
                                kernel_name="mixed")
                         ].eval_with_dict(params)
    f64uniform += mem_map[lp.MemAccess("global", np.float64,
                                lid_strides={}, gid_strides={},
                                direction="load", variable="h",
                                count_granularity=CG.SUBGROUP,
                                kernel_name="mixed")
                          ].eval_with_dict(params)
    f32uniform = mem_map[lp.MemAccess("global", np.float32,
                                lid_strides={}, gid_strides={},
                                direction="load", variable="x",
                                count_granularity=CG.SUBGROUP,
                                kernel_name="mixed")
                         ].eval_with_dict(params)
    f32nonconsec = mem_map[lp.MemAccess("global", np.dtype(np.float32),
                                lid_strides={0: Variable("m")},
                                gid_strides={0: Variable("m")*group_size_0},
                                direction="load",
                                variable="a",
                                count_granularity=CG.WORKITEM,
                                kernel_name="mixed")
                           ].eval_with_dict(params)
    f32nonconsec += mem_map[lp.MemAccess("global", np.dtype(np.float32),
                                lid_strides={0: Variable("m")},
                                gid_strides={0: Variable("m")*group_size_0},
                                direction="load",
                                variable="b",
                                count_granularity=CG.WORKITEM,
                                kernel_name="mixed")
                            ].eval_with_dict(params)

    # uniform: (count-per-sub-group)*n_subgroups
    assert f64uniform == (2*n*m)*n_subgroups
    assert f32uniform == (m*n)*n_subgroups

    expect_fallback = False
    import islpy as isl
    try:
        isl.BasicSet.card
    except AttributeError:
        expect_fallback = True
    else:
        expect_fallback = False

    if expect_fallback:
        if ell < group_size_0:
            assert f32nonconsec == 3*n*m*ell*n_workgroups
        else:
            assert f32nonconsec == 3*n*m*n_workgroups*group_size_0
    else:
        assert f32nonconsec == 3*n*m*ell

    f64uniform = mem_map[lp.MemAccess("global", np.float64,
                                lid_strides={}, gid_strides={},
                                direction="store", variable="e",
                                count_granularity=CG.SUBGROUP,
                                kernel_name="mixed")
                         ].eval_with_dict(params)
    f32nonconsec = mem_map[lp.MemAccess("global", np.float32,
                                lid_strides={0: Variable("m")},
                                gid_strides={0: Variable("m")*group_size_0},
                                direction="store",
                                variable="c",
                                count_granularity=CG.WORKITEM,
                                kernel_name="mixed")
                           ].eval_with_dict(params)

    # uniform: (count-per-sub-group)*n_subgroups
    assert f64uniform == m*n*n_subgroups

    if expect_fallback:
        if ell < group_size_0:
            assert f32nonconsec == n*m*ell*n_workgroups
        else:
            assert f32nonconsec == n*m*n_workgroups*group_size_0
    else:
        assert f32nonconsec == n*m*ell


def test_mem_access_counter_nonconsec():

    knl = lp.make_kernel(
            "[n,m,ell] -> {[i,k,j]: 0<=i<n and 0<=k<m and 0<=j<ell}",
            [
                """
            c[i, j, k] = a[i,j,k]*b[i,j,k]/3.0+a[i,j,k]
            e[i, k] = g[i,k]*(2+h[i,k])
            """
            ],
            name="non_consec", assumptions="n,m,ell >= 1")
    knl = lp.add_and_infer_dtypes(knl, dict(
                a=np.float32, b=np.float32, g=np.float64, h=np.float64))
    lsize0 = 16
    knl = lp.split_iname(knl, "i", lsize0)
    knl = lp.tag_inames(knl, {"i_inner": "l.0", "i_outer": "g.0"})

    mem_map = lp.get_mem_access_map(knl, count_redundant_work=True,
                                    subgroup_size=SGS)  # noqa
    n = 512
    m = 256
    ell = 128
    params = {"n": n, "m": m, "ell": ell}
    f64nonconsec = mem_map[lp.MemAccess("global", np.float64,
                                lid_strides={0: Variable("m")},
                                gid_strides={0: Variable("m")*lsize0},
                                direction="load",
                                variable="g",
                                count_granularity=CG.WORKITEM,
                                kernel_name="non_consec")
                           ].eval_with_dict(params)
    f64nonconsec += mem_map[lp.MemAccess("global", np.float64,
                                lid_strides={0: Variable("m")},
                                gid_strides={0: Variable("m")*lsize0},
                                direction="load",
                                variable="h",
                                count_granularity=CG.WORKITEM,
                                kernel_name="non_consec")
                            ].eval_with_dict(params)
    f32nonconsec = mem_map[lp.MemAccess(
                            "global", np.dtype(np.float32),
                            lid_strides={0: Variable("m")*Variable("ell")},
                            gid_strides={0: Variable("m")*Variable("ell")*lsize0},
                            direction="load", variable="a",
                            count_granularity=CG.WORKITEM,
                            kernel_name="non_consec")
                           ].eval_with_dict(params)
    f32nonconsec += mem_map[lp.MemAccess(
                            "global", np.dtype(np.float32),
                            lid_strides={0: Variable("m")*Variable("ell")},
                            gid_strides={0: Variable("m")*Variable("ell")*lsize0},
                            direction="load", variable="b",
                            count_granularity=CG.WORKITEM,
                            kernel_name="non_consec")
                            ].eval_with_dict(params)
    assert f64nonconsec == 2*n*m
    assert f32nonconsec == 3*n*m*ell

    f64nonconsec = mem_map[lp.MemAccess("global", np.float64,
                                lid_strides={0: Variable("m")},
                                gid_strides={0: Variable("m")*lsize0},
                                direction="store",
                                variable="e",
                                count_granularity=CG.WORKITEM,
                                kernel_name="non_consec")
                           ].eval_with_dict(params)
    f32nonconsec = mem_map[lp.MemAccess(
                            "global", np.float32,
                            lid_strides={0: Variable("m")*Variable("ell")},
                            gid_strides={0: Variable("m")*Variable("ell")*lsize0},
                            direction="store", variable="c",
                            count_granularity=CG.WORKITEM,
                            kernel_name="non_consec")
                           ].eval_with_dict(params)
    assert f64nonconsec == n*m
    assert f32nonconsec == n*m*ell

    mem_map64 = lp.get_mem_access_map(knl, count_redundant_work=True,
                                      subgroup_size=64)
    f64nonconsec = mem_map64[lp.MemAccess(
                    "global",
                    np.float64,
                    lid_strides={0: Variable("m")},
                    gid_strides={0: Variable("m")*lsize0},
                    direction="load", variable="g",
                    count_granularity=CG.WORKITEM,
                    kernel_name="non_consec")
                    ].eval_with_dict(params)
    f64nonconsec += mem_map64[lp.MemAccess(
                    "global",
                    np.float64,
                    lid_strides={0: Variable("m")},
                    gid_strides={0: Variable("m")*lsize0},
                    direction="load", variable="h",
                    count_granularity=CG.WORKITEM,
                    kernel_name="non_consec")
                    ].eval_with_dict(params)
    f32nonconsec = mem_map64[lp.MemAccess(
                    "global",
                    np.dtype(np.float32),
                    lid_strides={0: Variable("m")*Variable("ell")},
                    gid_strides={0: Variable("m")*Variable("ell")*lsize0},
                    direction="load",
                    variable="a",
                    count_granularity=CG.WORKITEM,
                    kernel_name="non_consec")
                    ].eval_with_dict(params)
    f32nonconsec += mem_map64[lp.MemAccess(
                    "global",
                    np.dtype(np.float32),
                    lid_strides={0: Variable("m")*Variable("ell")},
                    gid_strides={0: Variable("m")*Variable("ell")*lsize0},
                    direction="load",
                    variable="b",
                    count_granularity=CG.WORKITEM,
                    kernel_name="non_consec")
                    ].eval_with_dict(params)
    assert f64nonconsec == 2*n*m
    assert f32nonconsec == 3*n*m*ell


def test_mem_access_counter_consec():

    knl = lp.make_kernel(
            "[n,m,ell] -> {[i,k,j]: 0<=i<n and 0<=k<m and 0<=j<ell}",
            [
                """
            c[i, j, k] = a[i,j,k]*b[i,j,k]/3.0+a[i,j,k]
            e[i, k] = g[i,k]*(2+h[i,k])
            """
            ],
            name="consec", assumptions="n,m,ell >= 1")
    knl = lp.add_and_infer_dtypes(knl, dict(
                a=np.float32, b=np.float32, g=np.float64, h=np.float64))
    knl = lp.tag_inames(knl, {"k": "l.0", "i": "g.0", "j": "g.1"})

    mem_map = lp.get_mem_access_map(knl, count_redundant_work=True,
                                    subgroup_size="guess")
    n = 512
    m = 256
    ell = 128
    params = {"n": n, "m": m, "ell": ell}

    f64consec = mem_map[lp.MemAccess(
                    "global", np.float64,
                    lid_strides={0: 1}, gid_strides={0: Variable("m")},
                    direction="load", variable="g",
                    count_granularity=CG.WORKITEM,
                    kernel_name="consec")
                    ].eval_with_dict(params)
    f64consec += mem_map[lp.MemAccess(
                    "global", np.float64,
                    lid_strides={0: 1}, gid_strides={0: Variable("m")},
                    direction="load", variable="h",
                    count_granularity=CG.WORKITEM,
                    kernel_name="consec")
                    ].eval_with_dict(params)
    f32consec = mem_map[lp.MemAccess(
                    "global", np.float32,
                    lid_strides={0: 1},
                    gid_strides={0: Variable("m")*Variable("ell"), 1: Variable("m")},
                    direction="load", variable="a",
                    count_granularity=CG.WORKITEM,
                    kernel_name="consec")
                    ].eval_with_dict(params)
    f32consec += mem_map[lp.MemAccess(
                    "global", np.dtype(np.float32),
                    lid_strides={0: 1},
                    gid_strides={0: Variable("m")*Variable("ell"), 1: Variable("m")},
                    direction="load", variable="b",
                    count_granularity=CG.WORKITEM,
                    kernel_name="consec")
                    ].eval_with_dict(params)
    assert f64consec == 2*n*m*ell
    assert f32consec == 3*n*m*ell

    f64consec = mem_map[lp.MemAccess(
                    "global", np.float64,
                    lid_strides={0: 1}, gid_strides={0: Variable("m")},
                    direction="store", variable="e",
                    count_granularity=CG.WORKITEM,
                    kernel_name="consec")
                    ].eval_with_dict(params)
    f32consec = mem_map[lp.MemAccess(
                    "global", np.float32,
                    lid_strides={0: 1},
                    gid_strides={0: Variable("m")*Variable("ell"), 1: Variable("m")},
                    direction="store", variable="c",
                    count_granularity=CG.WORKITEM,
                    kernel_name="consec")
                    ].eval_with_dict(params)
    assert f64consec == n*m*ell
    assert f32consec == n*m*ell


def test_count_granularity_val_checks():

    try:
        lp.MemAccess(count_granularity=CG.WORKITEM)
        lp.MemAccess(count_granularity=CG.SUBGROUP)
        lp.MemAccess(count_granularity=CG.WORKGROUP)
        lp.MemAccess(count_granularity=None)
        assert True
        lp.MemAccess(count_granularity="bushel")
        assert False
    except ValueError:
        assert True

    try:
        lp.Op(count_granularity=CG.WORKITEM)
        lp.Op(count_granularity=CG.SUBGROUP)
        lp.Op(count_granularity=CG.WORKGROUP)
        lp.Op(count_granularity=None)
        assert True
        lp.Op(count_granularity="bushel")
        assert False
    except ValueError:
        assert True


def test_barrier_counter_nobarriers():

    knl = lp.make_kernel(
            "[n,m,ell] -> {[i,k,j]: 0<=i<n and 0<=k<m and 0<=j<ell}",
            [
                """
                c[i, j, k] = a[i,j,k]*b[i,j,k]/3.0+a[i,j,k]
                e[i, k] = g[i,k]*h[i,k+1]
                """
            ],
            name="basic", assumptions="n,m,ell >= 1")

    knl = lp.add_and_infer_dtypes(knl, dict(a=np.float32, b=np.float32,
                                            g=np.float64, h=np.float64))
    sync_map = lp.get_synchronization_map(knl)
    n = 512
    m = 256
    ell = 128
    params = {"n": n, "m": m, "ell": ell}
    assert len(sync_map) == 1
    assert sync_map.filter_by(kind="kernel_launch").eval_and_sum(params) == 1


def test_barrier_counter_barriers():
    knl = lp.make_kernel(
            "[n,m,ell] -> {[i,k,j]: 0<=i<50 and 1<=k<98 and 0<=j<10}",
            [
                """
            c[i,j,k] = 2*a[i,j,k] {id=first}
            e[i,j,k] = c[i,j,k+1]+c[i,j,k-1] {dep=first}
            """
            ], [
                lp.TemporaryVariable("c", lp.auto, shape=(50, 10, 99)),
                "..."
            ],
            name="weird2",
            )
    knl = lp.add_and_infer_dtypes(knl, dict(a=np.int32))
    knl = lp.split_iname(knl, "k", 128, inner_tag="l.0")
    sync_map = lp.get_synchronization_map(knl)
    print(sync_map)
    n = 512
    m = 256
    ell = 128
    params = {"n": n, "m": m, "ell": ell}
    barrier_count = sync_map.filter_by(kind="barrier_local").eval_and_sum(params)
    assert barrier_count == 50*10*2


def test_barrier_count_single():
    knl = lp.make_kernel(
            "{[i]: 0<=i<128}",
            """
            <> c[i] = 15*i {id=yoink}
            c[i+1] = c[i]  {dep=yoink}
            """)

    knl = lp.tag_inames(knl, {"i": "l.0"})
    sync_map = lp.get_synchronization_map(knl)
    print(sync_map)
    barrier_count = sync_map.filter_by(kind="barrier_local").eval_and_sum()
    assert barrier_count == 1


def test_all_counters_parallel_matmul():
    bsize = 16
    knl = lp.make_kernel(
            "{[i,k,j]: 0<=i<n and 0<=k<m and 0<=j<ell}",
            [
                "c[i, j] = sum(k, a[i, k]*b[k, j])"
            ],
            name="matmul", assumptions="n,m,ell >= 1")
    knl = lp.add_and_infer_dtypes(knl, dict(a=np.float32, b=np.float32))
    knl = lp.split_iname(knl, "i", bsize, outer_tag="g.0", inner_tag="l.1")
    knl = lp.split_iname(knl, "j", bsize, outer_tag="g.1", inner_tag="l.0")
    knl = lp.split_iname(knl, "k", bsize)
    knl = lp.add_prefetch(knl, "a", ["k_inner", "i_inner"], default_tag="l.auto")
    knl = lp.add_prefetch(knl, "b", ["j_inner", "k_inner"], default_tag="l.auto")

    n = 512
    m = 256
    ell = 128
    params = {"n": n, "m": m, "ell": ell}
    group_size = bsize*bsize
    n_workgroups = div_ceil(n, bsize)*div_ceil(ell, bsize)
    subgroups_per_group = div_ceil(group_size, SGS)
    n_subgroups = n_workgroups*subgroups_per_group

    sync_map = lp.get_synchronization_map(knl)
    assert len(sync_map) == 2
    assert sync_map.filter_by(kind="kernel_launch").eval_and_sum(params) == 1
    assert sync_map.filter_by(kind="barrier_local").eval_and_sum(params) == 2*m/bsize

    op_map = lp.get_op_map(knl, subgroup_size=SGS, count_redundant_work=True)
    f32mul = op_map[
<<<<<<< HEAD
                        lp.Op(np.float32, 'mul', CG.SUBGROUP, "matmul")
                        ].eval_with_dict(params)
    f32add = op_map[
                        lp.Op(np.float32, 'add', CG.SUBGROUP, "matmul")
                        ].eval_with_dict(params)
    i32ops = op_map[
                        lp.Op(np.int32, 'add', CG.SUBGROUP, "matmul")
                        ].eval_with_dict(params)
    i32ops += op_map[
                        lp.Op(np.dtype(np.int32), 'mul', CG.SUBGROUP, "matmul")
=======
                        lp.Op(np.float32, "mul", CG.SUBGROUP, knl.name)
                        ].eval_with_dict(params)
    f32add = op_map[
                        lp.Op(np.float32, "add", CG.SUBGROUP, knl.name)
                        ].eval_with_dict(params)
    i32ops = op_map[
                        lp.Op(np.int32, "add", CG.SUBGROUP, knl.name)
                        ].eval_with_dict(params)
    i32ops += op_map[
                        lp.Op(np.dtype(np.int32), "mul", CG.SUBGROUP, knl.name)
>>>>>>> 23d7e9ca
                        ].eval_with_dict(params)

    # (count-per-sub-group)*n_subgroups
    assert f32mul+f32add == m*2*n_subgroups

    mem_access_map = lp.get_mem_access_map(knl, count_redundant_work=True,
                                           subgroup_size=SGS)

    f32s1lb = mem_access_map[lp.MemAccess("global", np.float32,
                             lid_strides={0: 1, 1: Variable("ell")},
                             gid_strides={1: bsize},
                             direction="load", variable="b",
                             count_granularity=CG.WORKITEM,
                             kernel_name="matmul")
                             ].eval_with_dict(params)
<<<<<<< HEAD
    f32s1la = mem_access_map[lp.MemAccess('global', np.float32,
                             lid_strides={0: 1, 1: Variable('m')},
                             gid_strides={0: Variable('m')*bsize},
                             direction='load',
                             variable='a', count_granularity=CG.WORKITEM,
                             kernel_name="matmul")
=======
    f32s1la = mem_access_map[lp.MemAccess("global", np.float32,
                             lid_strides={0: 1, 1: Variable("m")},
                             gid_strides={0: Variable("m")*bsize},
                             direction="load",
                             variable="a", count_granularity=CG.WORKITEM,
                             kernel_name=knl.name)
>>>>>>> 23d7e9ca
                             ].eval_with_dict(params)

    assert f32s1lb == n*m*ell/bsize
    assert f32s1la == n*m*ell/bsize

    f32coal = mem_access_map[lp.MemAccess("global", np.float32,
                             lid_strides={0: 1, 1: Variable("ell")},
                             gid_strides={0: Variable("ell")*bsize, 1: bsize},
                             direction="store", variable="c",
                             count_granularity=CG.WORKITEM,
                             kernel_name="matmul")
                             ].eval_with_dict(params)

    assert f32coal == n*ell

    local_mem_map = lp.get_mem_access_map(knl,
                        count_redundant_work=True,
                        subgroup_size=SGS).filter_by(mtype=["local"])

    local_mem_l = local_mem_map.filter_by(direction=["load"]
                                          ).eval_and_sum(params)
    # (count-per-sub-group)*n_subgroups
    assert local_mem_l == m*2*n_subgroups

    local_mem_l_a = local_mem_map[lp.MemAccess("local", np.dtype(np.float32),
                                               direction="load",
                                               lid_strides={1: 16},
                                               gid_strides={},
                                               variable="a_fetch",
                                               count_granularity=CG.SUBGROUP,
                                               kernel_name="matmul")
                                  ].eval_with_dict(params)
    local_mem_l_b = local_mem_map[lp.MemAccess("local", np.dtype(np.float32),
                                               direction="load",
                                               lid_strides={0: 1},
                                               gid_strides={},
                                               variable="b_fetch",
                                               count_granularity=CG.SUBGROUP,
                                               kernel_name="matmul")
                                  ].eval_with_dict(params)

    # (count-per-sub-group)*n_subgroups
    assert local_mem_l_a == local_mem_l_b == m*n_subgroups

    local_mem_s = local_mem_map.filter_by(direction=["store"]
                                          ).eval_and_sum(params)

    # (count-per-sub-group)*n_subgroups
    assert local_mem_s == m*2/bsize*n_subgroups


def test_floor_div_coefficient_collector():
    bsize = 16

    # kernel that shuffles local mem
    knl = lp.make_kernel(
        "{[i_outer,j_outer,i_inner,j_inner,r]: "
        "0<=i_outer<n/%d and 0<=j_outer<n/%d and "
        "0<=i_inner<%d and 0<=j_inner<%d and "
        "0<=r<rept}"
        % (bsize, bsize, bsize, bsize),
        [
            "for i_outer",
            "for j_outer",
            "<> loc[i_inner,j_inner] = 3.14  {id=loc_init}",
            "loc[i_inner,(j_inner+r+4) %% %d] = loc[i_inner,(j_inner+r) %% %d]"
            "  {id=add,dep=loc_init}" % (bsize, bsize),
            "out0[i_outer*16+i_inner,j_outer*16+j_inner] = loc[i_inner,j_inner]"
            "  {id=store,dep=add}",
            "end",
            "end",
        ],
        name="local",
        lang_version=(2018, 2))

    knl = lp.add_and_infer_dtypes(knl, dict(out0=np.float32))
    knl = lp.tag_inames(knl, "i_outer:g.1,i_inner:l.1,j_outer:g.0,j_inner:l.0")

    n = 512
    rept = 64
    params = {"n": n, "rept": rept}
    group_size = bsize*bsize
    n_workgroups = div_ceil(n, bsize)*div_ceil(n, bsize)
    subgroups_per_group = div_ceil(group_size, SGS)
    n_subgroups = n_workgroups*subgroups_per_group

    # count local f32 accesses
    m = lp.get_mem_access_map(knl, count_redundant_work=True, subgroup_size=SGS)
    f32_local = m.filter_by(dtype=[np.float32], mtype=["local"]).eval_and_sum(params)

    # (count-per-sub-group)*n_subgroups
    assert f32_local == 2*(rept+1)*n_subgroups


def test_mem_access_tagged_variables():
    bsize = 16
    knl = lp.make_kernel(
            "{[i,k,j]: 0<=i<n and 0<=k<m and 0<=j<ell}",
            [
                "c$mmresult[i, j] = sum(k, a$mmaload[i, k]*b$mmbload[k, j])"
            ],
            name="matmul", assumptions="n,m,ell >= 1")
    knl = lp.add_and_infer_dtypes(knl, dict(a=np.float32, b=np.float32))
    knl = lp.split_iname(knl, "i", bsize, outer_tag="g.0", inner_tag="l.1")
    knl = lp.split_iname(knl, "j", bsize, outer_tag="g.1", inner_tag="l.0")
    knl = lp.split_iname(knl, "k", bsize)
    # knl = lp.add_prefetch(knl, "a", ["k_inner", "i_inner"], default_tag="l.auto")
    # knl = lp.add_prefetch(knl, "b", ["j_inner", "k_inner"], default_tag="l.auto")

    n = 512
    m = 256
    ell = 128
    params = {"n": n, "m": m, "ell": ell}
    group_size = bsize*bsize
    n_workgroups = div_ceil(n, bsize)*div_ceil(ell, bsize)
    subgroups_per_group = div_ceil(group_size, SGS)
    n_subgroups = n_workgroups*subgroups_per_group

    mem_access_map = lp.get_mem_access_map(knl, count_redundant_work=True,
                                           subgroup_size=SGS)

    f32s1lb = mem_access_map[lp.MemAccess("global", np.float32,
                             lid_strides={0: 1},
                             gid_strides={1: bsize},
                             direction="load", variable="b",
                             variable_tag="mmbload",
                             count_granularity=CG.WORKITEM,
                             kernel_name="matmul")
                             ].eval_with_dict(params)
    f32s1la = mem_access_map[lp.MemAccess("global", np.float32,
                             lid_strides={1: Variable("m")},
                             gid_strides={0: Variable("m")*bsize},
                             direction="load",
                             variable="a",
                             variable_tag="mmaload",
                             count_granularity=CG.SUBGROUP,
                             kernel_name="matmul")
                             ].eval_with_dict(params)

    assert f32s1lb == n*m*ell

    # uniform: (count-per-sub-group)*n_subgroups
    assert f32s1la == m*n_subgroups

    f32coal = mem_access_map[lp.MemAccess("global", np.float32,
                             lid_strides={0: 1, 1: Variable("ell")},
                             gid_strides={0: Variable("ell")*bsize, 1: bsize},
                             direction="store", variable="c",
                             variable_tag="mmresult",
                             count_granularity=CG.WORKITEM,
                             kernel_name="matmul")
                             ].eval_with_dict(params)

    assert f32coal == n*ell


def test_gather_access_footprint():
    knl = lp.make_kernel(
            "{[i,k,j]: 0<=i,j,k<n}",
            [
                "c[i, j] = sum(k, a[i, k]*b[k, j]) + a[i,j]"
            ],
            name="matmul", assumptions="n >= 1")
    knl = lp.add_and_infer_dtypes(knl, dict(a=np.float32, b=np.float32))

    from loopy.statistics import gather_access_footprints, count
    fp = gather_access_footprints(knl)

<<<<<<< HEAD
    for key, footprint in six.iteritems(fp):
        print(key, count(knl, footprint))
=======
    for key, footprint in fp.item():
        print(key, count(knl.root_kernel, footprint))
>>>>>>> 23d7e9ca


def test_gather_access_footprint_2():
    knl = lp.make_kernel(
            "{[i]: 0<=i<n}",
            "c[2*i] = a[i]",
            name="matmul", assumptions="n >= 1")
    knl = lp.add_and_infer_dtypes(knl, dict(a=np.float32))

    from loopy.statistics import gather_access_footprints, count
    fp = gather_access_footprints(knl)

    params = {"n": 200}
<<<<<<< HEAD
    for key, footprint in six.iteritems(fp):
        assert count(knl, footprint).eval_with_dict(params) == 200
        print(key, count(knl, footprint))
=======
    for key, footprint in fp.items():
        assert count(knl.root_kernel, footprint).eval_with_dict(params) == 200
        print(key, count(knl.root_kernel, footprint))
>>>>>>> 23d7e9ca


def test_summations_and_filters():

    knl = lp.make_kernel(
            "[n,m,ell] -> {[i,k,j]: 0<=i<n and 0<=k<m and 0<=j<ell}",
            [
                """
                c[i, j, k] = a[i,j,k]*b[i,j,k]/3.0+a[i,j,k]
                e[i, k+1] = -g[i,k]*h[i,k+1]
                """
            ],
            name="basic", assumptions="n,m,ell >= 1")

    knl = lp.add_and_infer_dtypes(knl,
                    dict(a=np.float32, b=np.float32, g=np.float64, h=np.float64))

    n = 512
    m = 256
    ell = 128
    params = {"n": n, "m": m, "ell": ell}

    n_workgroups = 1
    group_size = 1
    subgroups_per_group = div_ceil(group_size, SGS)
    n_subgroups = n_workgroups*subgroups_per_group

    mem_map = lp.get_mem_access_map(knl, count_redundant_work=True,
                                    subgroup_size=SGS)

    loads_a = mem_map.filter_by(direction=["load"], variable=["a"],
                                count_granularity=[CG.SUBGROUP]
                                ).eval_and_sum(params)

    # uniform: (count-per-sub-group)*n_subgroups
    assert loads_a == (2*n*m*ell)*n_subgroups

    global_stores = mem_map.filter_by(mtype=["global"], direction=["store"],
                                      count_granularity=[CG.SUBGROUP]
                                      ).eval_and_sum(params)

    # uniform: (count-per-sub-group)*n_subgroups
    assert global_stores == (n*m*ell + n*m)*n_subgroups

    ld_bytes = mem_map.filter_by(mtype=["global"], direction=["load"],
                                 count_granularity=[CG.SUBGROUP]
                                 ).to_bytes().eval_and_sum(params)
    st_bytes = mem_map.filter_by(mtype=["global"], direction=["store"],
                                 count_granularity=[CG.SUBGROUP]
                                 ).to_bytes().eval_and_sum(params)

    # uniform: (count-per-sub-group)*n_subgroups
    assert ld_bytes == (4*n*m*ell*3 + 8*n*m*2)*n_subgroups
    assert st_bytes == (4*n*m*ell + 8*n*m)*n_subgroups

    # ignore stride and variable names in this map
    reduced_map = mem_map.group_by("mtype", "dtype", "direction")
    f32lall = reduced_map[lp.MemAccess("global", np.float32, direction="load")
                          ].eval_with_dict(params)
    f64lall = reduced_map[lp.MemAccess("global", np.float64, direction="load")
                          ].eval_with_dict(params)

    # uniform: (count-per-sub-group)*n_subgroups
    assert f32lall == (3*n*m*ell)*n_subgroups
    assert f64lall == (2*n*m)*n_subgroups

    op_map = lp.get_op_map(knl, subgroup_size=SGS, count_redundant_work=True,
                           count_within_subscripts=True)
    #for k, v in op_map.items():
    #    print(type(k), "\n", k.name, k.dtype, type(k.dtype), " :\n", v)

    op_map_dtype = op_map.group_by("dtype")
    f32 = op_map_dtype[lp.Op(dtype=np.float32)].eval_with_dict(params)
    f64 = op_map_dtype[lp.Op(dtype=np.float64)].eval_with_dict(params)
    i32 = op_map_dtype[lp.Op(dtype=np.int32)].eval_with_dict(params)
    assert f32 == n*m*ell*3
    assert f64 == n*m
    assert i32 == n*m*2

    addsub_all = op_map.filter_by(name=["add", "sub"]).eval_and_sum(params)
    f32ops_all = op_map.filter_by(dtype=[np.float32]).eval_and_sum(params)
    assert addsub_all == n*m*ell + n*m*2
    assert f32ops_all == n*m*ell*3

    non_field = op_map.filter_by(xxx=[np.float32]).eval_and_sum(params)
    assert non_field == 0

    ops_nodtype = op_map.group_by("name")
    ops_noname = op_map.group_by("dtype")
    mul_all = ops_nodtype[lp.Op(name="mul")].eval_with_dict(params)
    f64ops_all = ops_noname[lp.Op(dtype=np.float64)].eval_with_dict(params)
    assert mul_all == n*m*ell + n*m
    assert f64ops_all == n*m

    def func_filter(key):
        return key.lid_strides == {} and key.dtype == to_loopy_type(np.float64) and \
               key.direction == "load"
    f64l = mem_map.filter_by_func(func_filter).eval_and_sum(params)

    # uniform: (count-per-sub-group)*n_subgroups
    assert f64l == (2*n*m)*n_subgroups


def test_strided_footprint():
    param_dict = dict(n=2**20)
    knl = lp.make_kernel(
        "[n] -> {[i]: 0<=i<n}",
        [
            "z[i] = x[3*i]"
        ], name="s3")

    knl = lp.add_and_infer_dtypes(knl, dict(x=np.float32))

    unr = 4
    bx = 256

    knl = lp.split_iname(knl, "i", bx*unr, outer_tag="g.0", slabs=(0, 1))
    knl = lp.split_iname(knl, "i_inner", bx, outer_tag="unr", inner_tag="l.0")

    footprints = lp.gather_access_footprints(knl)
    x_l_foot = footprints[("x", "read")]

    from loopy.statistics import count
    num = count(knl, x_l_foot).eval_with_dict(param_dict)
    denom = count(knl, x_l_foot.remove_divs()).eval_with_dict(param_dict)

    assert 2*num < denom


if __name__ == "__main__":
    if len(sys.argv) > 1:
        exec(sys.argv[1])
    else:
        from pytest import main
        main([__file__])<|MERGE_RESOLUTION|>--- conflicted
+++ resolved
@@ -63,29 +63,16 @@
     n = 512
     m = 256
     ell = 128
-<<<<<<< HEAD
-    params = {'n': n, 'm': m, 'ell': ell}
-    f32add = op_map[lp.Op(np.float32, 'add', CG.SUBGROUP, "basic")].eval_with_dict(
+    params = {"n": n, "m": m, "ell": ell}
+    f32add = op_map[lp.Op(np.float32, "add", CG.SUBGROUP, "basic")].eval_with_dict(
             params)
-    f32mul = op_map[lp.Op(np.float32, 'mul', CG.SUBGROUP, "basic")].eval_with_dict(
+    f32mul = op_map[lp.Op(np.float32, "mul", CG.SUBGROUP, "basic")].eval_with_dict(
             params)
-    f32div = op_map[lp.Op(np.float32, 'div', CG.SUBGROUP, "basic")].eval_with_dict(
+    f32div = op_map[lp.Op(np.float32, "div", CG.SUBGROUP, "basic")].eval_with_dict(
             params)
-    f64mul = op_map[lp.Op(np.dtype(np.float64), 'mul', CG.SUBGROUP, "basic")
-                    ].eval_with_dict(params)
-    i32add = op_map[lp.Op(np.dtype(np.int32), 'add', CG.SUBGROUP, "basic")
-=======
-    params = {"n": n, "m": m, "ell": ell}
-    f32add = op_map[lp.Op(np.float32, "add", CG.SUBGROUP, knl.name)].eval_with_dict(
-            params)
-    f32mul = op_map[lp.Op(np.float32, "mul", CG.SUBGROUP, knl.name)].eval_with_dict(
-            params)
-    f32div = op_map[lp.Op(np.float32, "div", CG.SUBGROUP, knl.name)].eval_with_dict(
-            params)
-    f64mul = op_map[lp.Op(np.dtype(np.float64), "mul", CG.SUBGROUP, knl.name)
-                    ].eval_with_dict(params)
-    i32add = op_map[lp.Op(np.dtype(np.int32), "add", CG.SUBGROUP, knl.name)
->>>>>>> 23d7e9ca
+    f64mul = op_map[lp.Op(np.dtype(np.float64), "mul", CG.SUBGROUP, "basic")
+                    ].eval_with_dict(params)
+    i32add = op_map[lp.Op(np.dtype(np.int32), "add", CG.SUBGROUP, "basic")
                     ].eval_with_dict(params)
     # (count-per-sub-group)*n_subgroups
     assert f32add == f32mul == f32div == n*m*ell*n_subgroups
@@ -111,19 +98,11 @@
     n = 512
     m = 256
     ell = 128
-<<<<<<< HEAD
-    params = {'n': n, 'm': m, 'ell': ell}
-    f32add = op_map[lp.Op(np.float32, 'add', CG.SUBGROUP,
+    params = {"n": n, "m": m, "ell": ell}
+    f32add = op_map[lp.Op(np.float32, "add", CG.SUBGROUP,
         "matmul_serial")].eval_with_dict(params)
-    f32mul = op_map[lp.Op(np.dtype(np.float32), 'mul', CG.SUBGROUP,
+    f32mul = op_map[lp.Op(np.dtype(np.float32), "mul", CG.SUBGROUP,
         "matmul_serial")].eval_with_dict(params)
-=======
-    params = {"n": n, "m": m, "ell": ell}
-    f32add = op_map[lp.Op(np.float32, "add", CG.SUBGROUP, knl.name)].eval_with_dict(
-            params)
-    f32mul = op_map[lp.Op(np.dtype(np.float32), "mul", CG.SUBGROUP, knl.name)
-                    ].eval_with_dict(params)
->>>>>>> 23d7e9ca
     # (count-per-sub-group)*n_subgroups
     assert f32add == f32mul == n*m*ell*n_subgroups
 
@@ -155,25 +134,14 @@
     n = 512
     m = 256
     ell = 128
-<<<<<<< HEAD
-    params = {'n': n, 'm': m, 'ell': ell}
-    f32mul = op_map[lp.Op(np.float32, 'mul', CG.SUBGROUP, "logic")].eval_with_dict(
+    params = {"n": n, "m": m, "ell": ell}
+    f32mul = op_map[lp.Op(np.float32, "mul", CG.SUBGROUP, "logic")].eval_with_dict(
             params)
-    f64add = op_map[lp.Op(np.float64, 'add', CG.SUBGROUP, "logic")].eval_with_dict(
+    f64add = op_map[lp.Op(np.float64, "add", CG.SUBGROUP, "logic")].eval_with_dict(
             params)
-    f64div = op_map[lp.Op(np.dtype(np.float64), 'div', CG.SUBGROUP, "logic")
-                    ].eval_with_dict(params)
-    i32add = op_map[lp.Op(np.dtype(np.int32), 'add', CG.SUBGROUP, "logic")
-=======
-    params = {"n": n, "m": m, "ell": ell}
-    f32mul = op_map[lp.Op(np.float32, "mul", CG.SUBGROUP, knl.name)].eval_with_dict(
-            params)
-    f64add = op_map[lp.Op(np.float64, "add", CG.SUBGROUP, knl.name)].eval_with_dict(
-            params)
-    f64div = op_map[lp.Op(np.dtype(np.float64), "div", CG.SUBGROUP, knl.name)
-                    ].eval_with_dict(params)
-    i32add = op_map[lp.Op(np.dtype(np.int32), "add", CG.SUBGROUP, knl.name)
->>>>>>> 23d7e9ca
+    f64div = op_map[lp.Op(np.dtype(np.float64), "div", CG.SUBGROUP, "logic")
+                    ].eval_with_dict(params)
+    i32add = op_map[lp.Op(np.dtype(np.int32), "add", CG.SUBGROUP, "logic")
                     ].eval_with_dict(params)
     # (count-per-sub-group)*n_subgroups
     assert f32mul == n*m*n_subgroups
@@ -206,41 +174,22 @@
     n = 512
     m = 256
     ell = 128
-<<<<<<< HEAD
-    params = {'n': n, 'm': m, 'ell': ell}
-    f32mul = op_map[lp.Op(np.float32, 'mul', CG.SUBGROUP,
+    params = {"n": n, "m": m, "ell": ell}
+    f32mul = op_map[lp.Op(np.float32, "mul", CG.SUBGROUP,
         "special_ops")].eval_with_dict(params)
-    f32div = op_map[lp.Op(np.float32, 'div', CG.SUBGROUP,
+    f32div = op_map[lp.Op(np.float32, "div", CG.SUBGROUP,
         "special_ops")].eval_with_dict(params)
-    f32add = op_map[lp.Op(np.float32, 'add', CG.SUBGROUP,
+    f32add = op_map[lp.Op(np.float32, "add", CG.SUBGROUP,
         "special_ops")].eval_with_dict(params)
-    f64pow = op_map[lp.Op(np.float64, 'pow', CG.SUBGROUP,
+    f64pow = op_map[lp.Op(np.float64, "pow", CG.SUBGROUP,
         "special_ops")].eval_with_dict(params)
-    f64add = op_map[lp.Op(np.dtype(np.float64), 'add', CG.SUBGROUP, "special_ops")
-                    ].eval_with_dict(params)
-    i32add = op_map[lp.Op(np.dtype(np.int32), 'add', CG.SUBGROUP, "special_ops")
-=======
-    params = {"n": n, "m": m, "ell": ell}
-    f32mul = op_map[lp.Op(np.float32, "mul", CG.SUBGROUP, knl.name)].eval_with_dict(
-            params)
-    f32div = op_map[lp.Op(np.float32, "div", CG.SUBGROUP, knl.name)].eval_with_dict(
-            params)
-    f32add = op_map[lp.Op(np.float32, "add", CG.SUBGROUP, knl.name)].eval_with_dict(
-            params)
-    f64pow = op_map[lp.Op(np.float64, "pow", CG.SUBGROUP, knl.name)].eval_with_dict(
-            params)
-    f64add = op_map[lp.Op(np.dtype(np.float64), "add", CG.SUBGROUP, knl.name)
-                    ].eval_with_dict(params)
-    i32add = op_map[lp.Op(np.dtype(np.int32), "add", CG.SUBGROUP, knl.name)
-                    ].eval_with_dict(params)
-    f64rsq = op_map[lp.Op(np.dtype(np.float64), "func:rsqrt", CG.SUBGROUP, knl.name)
-                    ].eval_with_dict(params)
-    f64sin = op_map[lp.Op(np.dtype(np.float64), "func:sin", CG.SUBGROUP, knl.name)
->>>>>>> 23d7e9ca
-                    ].eval_with_dict(params)
-    f64rsq = op_map[lp.Op(np.dtype(np.float64), 'func:rsqrt', CG.SUBGROUP,
+    f64add = op_map[lp.Op(np.dtype(np.float64), "add", CG.SUBGROUP, "special_ops")
+                    ].eval_with_dict(params)
+    i32add = op_map[lp.Op(np.dtype(np.int32), "add", CG.SUBGROUP, "special_ops")
+                    ].eval_with_dict(params)
+    f64rsq = op_map[lp.Op(np.dtype(np.float64), "func:rsqrt", CG.SUBGROUP,
         "special_ops")].eval_with_dict(params)
-    f64sin = op_map[lp.Op(np.dtype(np.float64), 'func:sin', CG.SUBGROUP,
+    f64sin = op_map[lp.Op(np.dtype(np.float64), "func:sin", CG.SUBGROUP,
         "special_ops")].eval_with_dict(params)
     # (count-per-sub-group)*n_subgroups
     assert f32div == 2*n*m*ell*n_subgroups
@@ -328,11 +277,7 @@
                     knl,
                     subgroup_size=SGS,
                     count_redundant_work=True
-<<<<<<< HEAD
-                    )[lp.Op(np.float64, 'mul', CG.SUBGROUP, "bitwise")]
-=======
-                    )[lp.Op(np.float64, "mul", CG.SUBGROUP, knl.name)]
->>>>>>> 23d7e9ca
+                    )[lp.Op(np.float64, "mul", CG.SUBGROUP, "bitwise")]
     value_dict = dict(m=13, n=200)
     flops = op_map.eval_with_dict(value_dict)
 
@@ -1109,29 +1054,16 @@
 
     op_map = lp.get_op_map(knl, subgroup_size=SGS, count_redundant_work=True)
     f32mul = op_map[
-<<<<<<< HEAD
-                        lp.Op(np.float32, 'mul', CG.SUBGROUP, "matmul")
+                        lp.Op(np.float32, "mul", CG.SUBGROUP, "matmul")
                         ].eval_with_dict(params)
     f32add = op_map[
-                        lp.Op(np.float32, 'add', CG.SUBGROUP, "matmul")
+                        lp.Op(np.float32, "add", CG.SUBGROUP, "matmul")
                         ].eval_with_dict(params)
     i32ops = op_map[
-                        lp.Op(np.int32, 'add', CG.SUBGROUP, "matmul")
+                        lp.Op(np.int32, "add", CG.SUBGROUP, "matmul")
                         ].eval_with_dict(params)
     i32ops += op_map[
-                        lp.Op(np.dtype(np.int32), 'mul', CG.SUBGROUP, "matmul")
-=======
-                        lp.Op(np.float32, "mul", CG.SUBGROUP, knl.name)
-                        ].eval_with_dict(params)
-    f32add = op_map[
-                        lp.Op(np.float32, "add", CG.SUBGROUP, knl.name)
-                        ].eval_with_dict(params)
-    i32ops = op_map[
-                        lp.Op(np.int32, "add", CG.SUBGROUP, knl.name)
-                        ].eval_with_dict(params)
-    i32ops += op_map[
-                        lp.Op(np.dtype(np.int32), "mul", CG.SUBGROUP, knl.name)
->>>>>>> 23d7e9ca
+                        lp.Op(np.dtype(np.int32), "mul", CG.SUBGROUP, "matmul")
                         ].eval_with_dict(params)
 
     # (count-per-sub-group)*n_subgroups
@@ -1147,21 +1079,12 @@
                              count_granularity=CG.WORKITEM,
                              kernel_name="matmul")
                              ].eval_with_dict(params)
-<<<<<<< HEAD
-    f32s1la = mem_access_map[lp.MemAccess('global', np.float32,
-                             lid_strides={0: 1, 1: Variable('m')},
-                             gid_strides={0: Variable('m')*bsize},
-                             direction='load',
-                             variable='a', count_granularity=CG.WORKITEM,
-                             kernel_name="matmul")
-=======
     f32s1la = mem_access_map[lp.MemAccess("global", np.float32,
                              lid_strides={0: 1, 1: Variable("m")},
                              gid_strides={0: Variable("m")*bsize},
                              direction="load",
                              variable="a", count_granularity=CG.WORKITEM,
-                             kernel_name=knl.name)
->>>>>>> 23d7e9ca
+                             kernel_name="matmul")
                              ].eval_with_dict(params)
 
     assert f32s1lb == n*m*ell/bsize
@@ -1330,13 +1253,8 @@
     from loopy.statistics import gather_access_footprints, count
     fp = gather_access_footprints(knl)
 
-<<<<<<< HEAD
-    for key, footprint in six.iteritems(fp):
+    for key, footprint in fp.items():
         print(key, count(knl, footprint))
-=======
-    for key, footprint in fp.item():
-        print(key, count(knl.root_kernel, footprint))
->>>>>>> 23d7e9ca
 
 
 def test_gather_access_footprint_2():
@@ -1350,15 +1268,9 @@
     fp = gather_access_footprints(knl)
 
     params = {"n": 200}
-<<<<<<< HEAD
-    for key, footprint in six.iteritems(fp):
+    for key, footprint in fp.item():
         assert count(knl, footprint).eval_with_dict(params) == 200
         print(key, count(knl, footprint))
-=======
-    for key, footprint in fp.items():
-        assert count(knl.root_kernel, footprint).eval_with_dict(params) == 200
-        print(key, count(knl.root_kernel, footprint))
->>>>>>> 23d7e9ca
 
 
 def test_summations_and_filters():
