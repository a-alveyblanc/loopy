--- conflicted
+++ resolved
@@ -54,33 +54,21 @@
 def test_subst_into_pwqpolynomial():
     from pymbolic.primitives import Variable
     arg_dict = {
-<<<<<<< HEAD
-            'm': 3*Variable("nx"),
-            'n': 3*Variable("ny"),
-            'nx': Variable('nx'),
-            'ny': Variable('ny'),
-            'nz': Variable('nz')}
-=======
             "m": 3*Variable("nx"),
             "n": 3*Variable("ny"),
             "nx": Variable("nx"),
             "ny": Variable("ny"),
             "nz": Variable("nz")}
->>>>>>> 3742be4f
     space = isl.Set("[nx, ny, nz] -> { []: }").space
     poly = isl.PwQPolynomial("[m, n] -> { (256 * m + 256 * m * n) : "
         "m > 0 and n > 0; 256 * m : m > 0 and n <= 0 }")
 
     from loopy.isl_helpers import subst_into_pwqpolynomial
     result = subst_into_pwqpolynomial(space, poly, arg_dict)
-<<<<<<< HEAD
-    assert "(768 * nx + 2304 * nx * ny)" in str(result)
-=======
     expected_pwqpoly = isl.PwQPolynomial("[nx, ny, nz] -> {"
             "(768 * nx + 2304 * nx * ny) : nx > 0 and ny > 0;"
             "768 * nx : nx > 0 and ny <= 0 }")
     assert (result - expected_pwqpoly).is_zero()
->>>>>>> 3742be4f
 
 
 if __name__ == "__main__":
