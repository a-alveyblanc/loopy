__copyright__ = "Copyright (C) 2012 Andreas Kloeckner"

__license__ = """
Permission is hereby granted, free of charge, to any person obtaining a copy
of this software and associated documentation files (the "Software"), to deal
in the Software without restriction, including without limitation the rights
to use, copy, modify, merge, publish, distribute, sublicense, and/or sell
copies of the Software, and to permit persons to whom the Software is
furnished to do so, subject to the following conditions:

The above copyright notice and this permission notice shall be included in
all copies or substantial portions of the Software.

THE SOFTWARE IS PROVIDED "AS IS", WITHOUT WARRANTY OF ANY KIND, EXPRESS OR
IMPLIED, INCLUDING BUT NOT LIMITED TO THE WARRANTIES OF MERCHANTABILITY,
FITNESS FOR A PARTICULAR PURPOSE AND NONINFRINGEMENT. IN NO EVENT SHALL THE
AUTHORS OR COPYRIGHT HOLDERS BE LIABLE FOR ANY CLAIM, DAMAGES OR OTHER
LIABILITY, WHETHER IN AN ACTION OF CONTRACT, TORT OR OTHERWISE, ARISING FROM,
OUT OF OR IN CONNECTION WITH THE SOFTWARE OR THE USE OR OTHER DEALINGS IN
THE SOFTWARE.
"""


import islpy as isl
<<<<<<< HEAD
import six
from loopy.program import iterate_over_kernels_if_given_program
=======
>>>>>>> 9e7b697f


def potential_loop_nest_map(kernel):
    """Returns a dictionary mapping inames to other inames that *could*
    be nested around them.

    * :seealso: :func:`loopy.schedule.loop_nest_map`
    * :seealso: :func:`loopy.schedule.find_loop_nest_around_map`
    """

    result = {}

    all_inames = kernel.all_inames()
    iname_to_insns = kernel.iname_to_insns()

    # examine pairs of all inames--O(n**2), I know.
    for inner_iname in all_inames:
        inner_result = set()
        for outer_iname in all_inames:
            if inner_iname == outer_iname:
                continue

            if iname_to_insns[inner_iname] <= iname_to_insns[outer_iname]:
                inner_result.add(outer_iname)

        if inner_result:
            result[inner_iname] = inner_result

    return result


@iterate_over_kernels_if_given_program
def merge_loop_domains(kernel):
    # FIXME: This should be moved to loopy.transforms.iname
    from loopy.kernel.tools import is_domain_dependent_on_inames

    while True:
        lnm = potential_loop_nest_map(kernel)
        parents_per_domain = kernel.parents_per_domain()
        all_parents_per_domain = kernel.all_parents_per_domain()

        iname_to_insns = kernel.iname_to_insns()

        new_domains = None

        for inner_iname, outer_inames in lnm.items():
            for outer_iname in outer_inames:
                # {{{ check if it's safe to merge

                inner_domain_idx = kernel.get_home_domain_index(inner_iname)
                outer_domain_idx = kernel.get_home_domain_index(outer_iname)

                if inner_domain_idx == outer_domain_idx:
                    break

                if (not iname_to_insns[inner_iname]
                        or not iname_to_insns[outer_iname]):
                    # Inames without instructions occur when used in
                    # a SubArrayRef. We don't want monster SubArrayRef domains,
                    # so refuse to merge those.
                    continue

                if iname_to_insns[inner_iname] != iname_to_insns[outer_iname]:
                    # The two inames are imperfectly nested. Domain fusion
                    # might be invalid when the inner loop is empty, leading to
                    # the outer loop also being empty.

                    # FIXME: Not fully correct, does not consider reductions
                    # https://gitlab.tiker.net/inducer/loopy/issues/172
                    continue

                if (
                        outer_domain_idx in all_parents_per_domain[inner_domain_idx]
                        and not
                        outer_domain_idx == parents_per_domain[inner_domain_idx]):
                    # Outer domain is not a direct parent of the inner
                    # domain. Unable to merge.
                    continue

                outer_dom = kernel.domains[outer_domain_idx]
                inner_dom = kernel.domains[inner_domain_idx]

                outer_inames = set(outer_dom.get_var_names(isl.dim_type.set))
                if is_domain_dependent_on_inames(kernel, inner_domain_idx,
                        outer_inames):
                    # Bounds of inner domain depend on outer domain.
                    # Unable to merge.
                    continue

                # }}}

                new_domains = kernel.domains[:]
                min_idx = min(inner_domain_idx, outer_domain_idx)
                max_idx = max(inner_domain_idx, outer_domain_idx)

                del new_domains[max_idx]
                del new_domains[min_idx]

                outer_dom, inner_dom = isl.align_two(outer_dom, inner_dom)

                new_domains.insert(min_idx, inner_dom & outer_dom)
                break

            if new_domains:
                break

        if not new_domains:
            # Nothing was accomplished in the last loop trip, time to quit.
            break

        kernel = kernel.copy(domains=new_domains)

    return kernel


# vim: fdm=marker<|MERGE_RESOLUTION|>--- conflicted
+++ resolved
@@ -22,11 +22,7 @@
 
 
 import islpy as isl
-<<<<<<< HEAD
-import six
 from loopy.program import iterate_over_kernels_if_given_program
-=======
->>>>>>> 9e7b697f
 
 
 def potential_loop_nest_map(kernel):
