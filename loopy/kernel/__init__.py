--- conflicted
+++ resolved
@@ -129,10 +129,6 @@
         return KernelState.SCHEDULED
 
 # }}}
-
-
-# FIXME Introduce noisy deprecation goop
-kernel_state = KernelState
 
 
 class LoopKernel(ImmutableRecordWithoutPickling):
@@ -263,10 +259,7 @@
             options=None,
 
             state=KernelState.INITIAL,
-<<<<<<< HEAD
             is_called_from_host=True,
-=======
->>>>>>> c1489c23
             target=None,
 
             overridden_get_grid_sizes_for_insn_ids=None,
