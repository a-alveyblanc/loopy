from __future__ import division, absolute_import, print_function

__copyright__ = "Copyright (C) 2016 Andreas Kloeckner"

__license__ = """
Permission is hereby granted, free of charge, to any person obtaining a copy
of this software and associated documentation files (the "Software"), to deal
in the Software without restriction, including without limitation the rights
to use, copy, modify, merge, publish, distribute, sublicense, and/or sell
copies of the Software, and to permit persons to whom the Software is
furnished to do so, subject to the following conditions:

The above copyright notice and this permission notice shall be included in
all copies or substantial portions of the Software.

THE SOFTWARE IS PROVIDED "AS IS", WITHOUT WARRANTY OF ANY KIND, EXPRESS OR
IMPLIED, INCLUDING BUT NOT LIMITED TO THE WARRANTIES OF MERCHANTABILITY,
FITNESS FOR A PARTICULAR PURPOSE AND NONINFRINGEMENT. IN NO EVENT SHALL THE
AUTHORS OR COPYRIGHT HOLDERS BE LIABLE FOR ANY CLAIM, DAMAGES OR OTHER
LIABILITY, WHETHER IN AN ACTION OF CONTRACT, TORT OR OTHERWISE, ARISING FROM,
OUT OF OR IN CONNECTION WITH THE SOFTWARE OR THE USE OR OTHER DEALINGS IN
THE SOFTWARE.
"""

from six.moves import intern
from pytools import ImmutableRecord, memoize_method
from loopy.diagnostic import LoopyError
from warnings import warn


# {{{ instructions: base class

class InstructionBase(ImmutableRecord):
    """A base class for all types of instruction that can occur in
    a kernel.

    .. attribute:: id

        An (otherwise meaningless) identifier that is unique within
        a :class:`loopy.kernel.LoopKernel`.

    .. rubric:: Instruction ordering

    .. attribute:: depends_on

        a :class:`frozenset` of :attr:`id` values of :class:`Instruction` instances
        that *must* be executed before this one. Note that
        :func:`loopy.preprocess_kernel` (usually invoked automatically)
        augments this by adding dependencies on any writes to temporaries read
        by this instruction.

        May be *None* to invoke the default.

        There are two extensions to this:

        - You may use `*` as a wildcard in the given IDs. This will be expanded
          to all matching instruction IDs during :func:`loopy.make_kernel`.
        - Instead of an instruction ID, you may pass an instance of
          :class:`loopy.match.MatchExpressionBase` into the :attr:`depends_on`
          :class:`frozenset`. The given expression will be used to add any
          matching instructions in the kernel to :attr:`depends_on` during
          :func:`loopy.make_kernel`. Note, that this is not meant as a user-facing
          interface.

    .. attribute:: depends_on_is_final

        A :class:`bool` determining whether :attr:`depends_on` constitutes
        the *entire* list of iname dependencies.

        Defaults to *False*.

    .. attribute:: groups

        A :class:`frozenset` of strings indicating the names of 'instruction
        groups' of which this instruction is a part. An instruction group is
        considered 'active' as long as one (but not all) instructions of the
        group have been executed.

    .. attribute:: conflicts_with_groups

        A :class:`frozenset` of strings indicating which instruction groups
        (see :class:`InstructionBase.groups`) may not be active when this
        instruction is scheduled.

    .. attribute:: priority

        Scheduling priority, an integer. Higher means 'execute sooner'.
        Default 0.

    .. rubric :: Synchronization

    .. attribute:: no_sync_with

        a :class:`frozenset` of tuples of the form ``(insn_id, scope)``, where
        `insn_id` refers to :attr:`id` of :class:`Instruction` instances
        and `scope` is one of the following strings:

           - `"local"`
           - `"global"`
           - `"any"`.

        An element ``(insn_id, scope)`` means "do not consider any variable
        access conflicting for variables of ``scope`` between this instruction
        and ``insn_id``".
        Specifically, loopy will not complain even if it detects that accesses
        potentially requiring ordering (e.g. by dependencies) exist, and it
        will not emit barriers to guard any dependencies from this
        instruction on ``insn_id`` that may exist.

        Note, that :attr:`no_sync_with` allows instruction matching through wildcards
        and match expression, just like :attr:`depends_on`.

        This data is used specifically by barrier insertion and
        :func:`loopy.check.enforce_variable_access_ordered`.

    .. rubric:: Conditionals

    .. attribute:: predicates

        a :class:`frozenset` of expressions. The conjunction (logical and) of
        their truth values (as defined by C) determines whether this instruction
        should be run.

    .. rubric:: Iname dependencies

    .. attribute:: within_inames

        A :class:`frozenset` of inames identifying the loops within which this
        instruction will be executed.

    .. rubric:: Iname dependencies

    .. rubric:: Tagging

    .. attribute:: tags

        A :class:`frozenset` of string identifiers that can be used to
        identify groups of instructions.

        Tags starting with exclamation marks (``!``) are reserved and may have
        specific meanings defined by :mod:`loopy` or its targets.

    .. automethod:: __init__
    .. automethod:: assignee_var_names
    .. automethod:: assignee_subscript_deps
    .. automethod:: with_transformed_expressions
    .. automethod:: write_dependency_names
    .. automethod:: dependency_names
    .. automethod:: copy
    """

    # within_inames_is_final, boostable and boostable_into are deprecated and
    # will be removed in version 2017.x.

    fields = set("id depends_on depends_on_is_final "
            "groups conflicts_with_groups "
            "no_sync_with "
            "predicates "
            "within_inames_is_final within_inames "
            "priority boostable boostable_into".split())

    # Names of fields that are pymbolic expressions. Needed for key building
    pymbolic_fields = set("")

    # Names of fields that are sets of pymbolic expressions. Needed for key building
    pymbolic_set_fields = set(["predicates"])

    def __init__(self, id, depends_on, depends_on_is_final,
            groups, conflicts_with_groups,
            no_sync_with,
            within_inames_is_final, within_inames,
            priority,
            boostable, boostable_into, predicates, tags,
            insn_deps=None, insn_deps_is_final=None,
            forced_iname_deps=None, forced_iname_deps_is_final=None):

        # {{{ backwards compatibility goop

        if depends_on is not None and insn_deps is not None:
            raise LoopyError("may not specify both insn_deps and depends_on")
        elif insn_deps is not None:
            warn("insn_deps is deprecated, use depends_on",
                    DeprecationWarning, stacklevel=2)

            depends_on = insn_deps
            depends_on_is_final = insn_deps_is_final

        if forced_iname_deps is not None and within_inames is not None:
            raise LoopyError("may not specify both forced_iname_deps "
                    "and within_inames")
        elif forced_iname_deps is not None:
            warn("forced_iname_deps is deprecated, use within_inames",
                    DeprecationWarning, stacklevel=2)

            within_inames = forced_iname_deps
            within_inames_is_final = forced_iname_deps_is_final

        if predicates is None:
            predicates = frozenset()

        new_predicates = set()
        for pred in predicates:
            if isinstance(pred, str):
                from pymbolic.primitives import LogicalNot
                from loopy.symbolic import parse
                if pred.startswith("!"):
                    warn("predicates starting with '!' are deprecated. "
                            "Simply use 'not' instead")
                    pred = LogicalNot(parse(pred[1:]))
                else:
                    pred = parse(pred)

            new_predicates.add(pred)

        predicates = frozenset(new_predicates)
        del new_predicates

        # }}}

        if depends_on is None:
            depends_on = frozenset()

        if groups is None:
            groups = frozenset()

        if conflicts_with_groups is None:
            conflicts_with_groups = frozenset()

        if no_sync_with is None:
            no_sync_with = frozenset()

        if within_inames is None:
            within_inames = frozenset()

        if within_inames_is_final is None:
            within_inames_is_final = False

        if isinstance(depends_on, str):
            depends_on = frozenset(
                    s.strip() for s in depends_on.split(",") if s.strip())

        if depends_on_is_final is None:
            depends_on_is_final = False

        if depends_on_is_final and not isinstance(depends_on, frozenset):
            raise LoopyError("Setting depends_on_is_final to True requires "
                    "actually specifying depends_on")

        if tags is None:
            tags = frozenset()

        if priority is None:
            priority = 0

        if not isinstance(tags, frozenset):
            # was previously allowed to be tuple
            tags = frozenset(tags)

        # Periodically reenable these and run the tests to ensure all
        # performance-relevant identifiers are interned.
        #
        # from loopy.tools import is_interned
        # assert is_interned(id)
        # assert all(is_interned(dep) for dep in depends_on)
        # assert all(is_interned(grp) for grp in groups)
        # assert all(is_interned(grp) for grp in conflicts_with_groups)
        # assert all(is_interned(iname) for iname in within_inames)
        # assert all(is_interned(pred) for pred in predicates)

        assert isinstance(within_inames, frozenset)
        assert isinstance(depends_on, frozenset) or depends_on is None
        assert isinstance(groups, frozenset)
        assert isinstance(conflicts_with_groups, frozenset)

        ImmutableRecord.__init__(self,
                id=id,
                depends_on=depends_on,
                depends_on_is_final=depends_on_is_final,
                no_sync_with=no_sync_with,
                groups=groups, conflicts_with_groups=conflicts_with_groups,
                within_inames_is_final=within_inames_is_final,
                within_inames=within_inames,
                priority=priority,
                boostable=boostable,
                boostable_into=boostable_into,
                predicates=predicates,
                tags=tags)

    # {{{ backwards compatibility goop

    @property
    def insn_deps(self):
        warn("insn_deps is deprecated, use depends_on",
                DeprecationWarning, stacklevel=2)

        return self.depends_on

    # legacy
    @property
    def insn_deps_is_final(self):
        warn("insn_deps_is_final is deprecated, use depends_on_is_final",
                DeprecationWarning, stacklevel=2)

        return self.depends_on_is_final

    @property
    def forced_iname_deps(self):
        warn("forced_iname_deps is deprecated, use within_inames",
                DeprecationWarning, stacklevel=2)
        return self.within_inames

    @property
    def forced_iname_deps_is_final(self):
        warn("forced_iname_deps_is_final is deprecated, use within_inames_is_final",
                DeprecationWarning, stacklevel=2)
        return self.within_inames_is_final

    # }}}

    # {{{ abstract interface

    def read_dependency_names(self):
        from loopy.symbolic import get_dependencies
        result = frozenset()

        for pred in self.predicates:
            result = result | get_dependencies(pred)

        return result

    def reduction_inames(self):
        raise NotImplementedError

    def assignee_var_names(self):
        """Return a tuple of tuples of assignee variable names, one
        for each quantity being assigned to.
        """
        raise NotImplementedError

    def assignee_subscript_deps(self):
        """Return a list of sets of variable names referred to in the subscripts
        of the quantities being assigned to, one for each assignee.
        """
        raise NotImplementedError

    def with_transformed_expressions(self, f, *args):
        """Return a new copy of *self* where *f* has been applied to every
        expression occurring in *self*. *args* will be passed as extra
        arguments (in addition to the expression) to *f*.
        """
        raise NotImplementedError

    # }}}

    @property
    def assignee_name(self):
        """A convenience wrapper around :meth:`assignee_var_names`
        that returns the the name of the variable being assigned.
        If more than one variable is being modified in the instruction,
        :raise:`ValueError` is raised.
        """

        names = self.assignee_var_names()

        if len(names) != 1:
            raise ValueError("expected exactly one assignment in instruction "
                    "on which assignee_name is being called, found %d"
                    % len(names))

        name, = names
        return name

    @memoize_method
    def write_dependency_names(self):
        """Return a set of dependencies of the left hand side of the
        assignments performed by this instruction, including written variables
        and indices.
        """

        result = frozenset(self.assignee_var_names())
        asd = self.assignee_subscript_deps()
        if asd:
            result = result | frozenset.union(*self.assignee_subscript_deps())

        return result

    def dependency_names(self):
        return self.read_dependency_names() | self.write_dependency_names()

    def get_str_options(self):
        result = []

        if self.boostable is True:
            if self.boostable_into:
                result.append("boostable into '%s'" % ",".join(self.boostable_into))
            else:
                result.append("boostable")
        elif self.boostable is False:
            result.append("not boostable")
        elif self.boostable is None:
            pass
        else:
            raise RuntimeError("unexpected value for Instruction.boostable")

        if self.depends_on:
            result.append("dep="+":".join(self.depends_on))
        if self.no_sync_with:
            result.append("nosync="+":".join(
                    "%s@%s" % entry for entry in self.no_sync_with))
        if self.groups:
            result.append("groups=%s" % ":".join(self.groups))
        if self.conflicts_with_groups:
            result.append("conflicts=%s" % ":".join(self.conflicts_with_groups))
        if self.priority:
            result.append("priority=%d" % self.priority)
        if self.tags:
            result.append("tags=%s" % ":".join(self.tags))
        if hasattr(self, "atomicity") and self.atomicity:
            result.append("atomic=%s" % ":".join(str(a) for a in self.atomicity))

        return result

    # {{{ hashing and key building

    @property
    @memoize_method
    def _key_builder(self):
        from loopy.tools import LoopyEqKeyBuilder
        key_builder = LoopyEqKeyBuilder()
        key_builder.update_for_class(self.__class__)

        for field_name in self.fields:
            field_value = getattr(self, field_name)
            if field_name in self.pymbolic_fields:
                key_builder.update_for_pymbolic_field(field_name, field_value)
            elif field_name in self.pymbolic_set_fields:
                # First sort the fields, as a canonical form
                items = tuple(sorted(field_value, key=str))
                key_builder.update_for_pymbolic_field(field_name, items)
            else:
                key_builder.update_for_field(field_name, field_value)

        return key_builder

    def update_persistent_hash(self, key_hash, key_builder):
        """Custom hash computation function for use with
        :class:`pytools.persistent_dict.PersistentDict`.

        Only works in conjunction with :class:`loopy.tools.KeyBuilder`.
        """

        key_builder.rec(key_hash, self._key_builder.hash_key())

    # }}}

    def copy(self, **kwargs):
        if "insn_deps" in kwargs:
            warn("insn_deps is deprecated, use depends_on",
                    DeprecationWarning, stacklevel=2)

            kwargs["depends_on"] = kwargs.pop("insn_deps")

        if "insn_deps_is_final" in kwargs:
            warn("insn_deps_is_final is deprecated, use depends_on",
                    DeprecationWarning, stacklevel=2)

            kwargs["depends_on_is_final"] = kwargs.pop("insn_deps_is_final")

        return super(InstructionBase, self).copy(**kwargs)

    def __setstate__(self, val):
        super(InstructionBase, self).__setstate__(val)

        from loopy.tools import intern_frozenset_of_ids

        if self.id is not None:
            self.id = intern(self.id)
        self.depends_on = intern_frozenset_of_ids(self.depends_on)
        self.groups = intern_frozenset_of_ids(self.groups)
        self.conflicts_with_groups = (
                intern_frozenset_of_ids(self.conflicts_with_groups))
        self.within_inames = (
                intern_frozenset_of_ids(self.within_inames))

# }}}


def _get_assignee_var_name(expr):
    from pymbolic.primitives import Variable, Subscript, Lookup
    from loopy.symbolic import LinearSubscript, SubArrayRef

    if isinstance(expr, Lookup):
        expr = expr.aggregate

    if isinstance(expr, Variable):
        return expr.name

    elif isinstance(expr, Subscript):
        agg = expr.aggregate
        assert isinstance(agg, Variable)

        return agg.name

    elif isinstance(expr, LinearSubscript):
        agg = expr.aggregate
        assert isinstance(agg, Variable)

        return agg.name

<<<<<<< HEAD
=======
    elif isinstance(expr, SubArrayRef):
        agg = expr.subscript.aggregate
        assert isinstance(agg, Variable)

        return agg.name

>>>>>>> 98688c76
    else:
        raise RuntimeError("invalid lvalue '%s'" % expr)


def _get_assignee_subscript_deps(expr):
    from pymbolic.primitives import Variable, Subscript, Lookup
    from loopy.symbolic import LinearSubscript, get_dependencies, SubArrayRef

    if isinstance(expr, Lookup):
        expr = expr.aggregate

    if isinstance(expr, Variable):
        return frozenset()
    elif isinstance(expr, Subscript):
        return get_dependencies(expr.index)
    elif isinstance(expr, LinearSubscript):
        return get_dependencies(expr.index)
    elif isinstance(expr, SubArrayRef):
        return get_dependencies(expr.get_begin_subscript().index)
    else:
        raise RuntimeError("invalid lvalue '%s'" % expr)


# {{{ atomic ops

class MemoryOrdering:  # noqa
    """Ordering of atomic operations, defined as in C11 and OpenCL.

    .. attribute:: RELAXED
    .. attribute:: ACQUIRE
    .. attribute:: RELEASE
    .. attribute:: ACQ_REL
    .. attribute:: SEQ_CST
    """

    RELAXED = 0
    ACQUIRE = 1
    RELEASE = 2
    ACQ_REL = 3
    SEQ_CST = 4

    @staticmethod
    def to_string(v):
        for i in dir(MemoryOrdering):
            if i.startswith("_"):
                continue

            if getattr(MemoryOrdering, i) == v:
                return i

        raise ValueError("Unknown value of MemoryOrdering")


# {{{ memory_ordering, MemoryOrdering compatibility

class _deprecated_memory_ordering_class_method(object):  # noqa
    def __init__(self, f):
        self.f = f

    def __get__(self, obj, klass):
        warn("'memory_ordering' is deprecated. Use 'MemoryOrdering'.",
                DeprecationWarning, stacklevel=2)
        return self.f()


class memory_ordering(object):  # noqa
    """Deprecated. Use :class:`MemoryOrdering` instead.
    """

    @_deprecated_memory_ordering_class_method
    def RELAXED():
        return MemoryOrdering.RELAXED

    @_deprecated_memory_ordering_class_method
    def ACQUIRE():
        return MemoryOrdering.ACQUIRE

    @_deprecated_memory_ordering_class_method
    def RELEASE():
        return MemoryOrdering.RELEASE

    @_deprecated_memory_ordering_class_method
    def ACQ_REL():
        return MemoryOrdering.ACQ_REL

    @_deprecated_memory_ordering_class_method
    def SEQ_CST():
        return MemoryOrdering.SEQ_CST

    @staticmethod
    def to_string(v):
        warn("'memory_ordering' is deprecated. Use 'MemoryOrdering'.",
                DeprecationWarning, stacklevel=2)
        return MemoryOrdering.to_string(v)

# }}}


class MemoryScope:  # noqa
    """Scope of atomicity, defined as in OpenCL.

    .. attribute:: auto

        Scope matches the accessibility of the variable.

    .. attribute:: WORK_ITEM
    .. attribute:: WORK_GROUP
    .. attribute:: WORK_DEVICE
    .. attribute:: ALL_SVM_DEVICES
    """

    WORK_ITEM = 0
    WORK_GROUP = 1
    DEVICE = 2
    ALL_SVM_DEVICES = 2

    auto = -1

    @staticmethod
    def to_string(v):
        for i in dir(MemoryScope):
            if i.startswith("_"):
                continue

            if getattr(MemoryScope, i) == v:
                return i

        raise ValueError("Unknown value of MemoryScope")


# {{{ memory_scope, MemoryScope compatiability

class _deprecated_memory_scope_class_method(object):  # noqa
    def __init__(self, f):
        self.f = f

    def __get__(self, obj, klass):
        warn("'memory_scope' is deprecated. Use 'MemoryScope'.",
                DeprecationWarning, stacklevel=2)
        return self.f()


class memory_scope(object):  # noqa
    """Deprecated. Use :class:`MemoryScope` instead.
    """

    @_deprecated_memory_scope_class_method
    def WORK_ITEM():
        return MemoryScope.PRIVATE

    @_deprecated_memory_scope_class_method
    def WORK_GROUP():
        return MemoryScope.WORK_GROUP

    @_deprecated_memory_scope_class_method
    def DEVICE():
        return MemoryScope.DEVICE

    @_deprecated_memory_scope_class_method
    def ALL_SVM_DEVICES():
        return MemoryScope.ALL_SVM_DEVICES

    @_deprecated_memory_scope_class_method
    def auto():
        return MemoryScope.auto

    @staticmethod
    def to_string(v):
        warn("'memory_scope' is deprecated. Use 'MemoryScope'.",
                DeprecationWarning, stacklevel=2)
        return MemoryScope.to_string(v)

# }}}


class VarAtomicity(object):
    """A base class for the description of how atomic access to :attr:`var_name`
    shall proceed.

    .. attribute:: var_name
    """

    def __init__(self, var_name):
        self.var_name = var_name

    def update_persistent_hash(self, key_hash, key_builder):
        """Custom hash computation function for use with
        :class:`pytools.persistent_dict.PersistentDict`.
        """

        key_builder.rec(key_hash, self.var_name)

    def __eq__(self, other):
        return (type(self) == type(other)
                and self.var_name == other.var_name)

    def __ne__(self, other):
        return not self.__eq__(other)


class OrderedAtomic(VarAtomicity):
    """Properties of an atomic operation. A subclass of :class:`VarAtomicity`.

    .. attribute:: ordering

        One of the values from :class:`MemoryOrdering`

    .. attribute:: scope

        One of the values from :class:`MemoryScope`
    """

    ordering = MemoryOrdering.SEQ_CST
    scope = MemoryScope.auto

    def update_persistent_hash(self, key_hash, key_builder):
        """Custom hash computation function for use with
        :class:`pytools.persistent_dict.PersistentDict`.
        """

        super(OrderedAtomic, self).update_persistent_hash(key_hash, key_builder)
        key_builder.rec(key_hash, str(self.__class__.__name__))
        key_builder.rec(key_hash, self.ordering)
        key_builder.rec(key_hash, self.scope)

    def __eq__(self, other):
        return (super(OrderedAtomic, self).__eq__(other)
                and self.ordering == other.ordering
                and self.scope == other.scope)

    def __str__(self):
        return "%s[%s]%s/%s" % (
                self.op_name,
                self.var_name,
                MemoryOrdering.to_string(self.ordering),
                MemoryScope.to_string(self.scope))


class AtomicInit(OrderedAtomic):
    """Describes initialization of an atomic variable. A subclass of
    :class:`OrderedAtomic`.

    .. attribute:: ordering

        One of the values from :class:`MemoryOrdering`

    .. attribute:: scope

        One of the values from :class:`MemoryScope`
    """
    op_name = 'init'


class AtomicUpdate(OrderedAtomic):
    """Properties of an atomic update. A subclass of :class:`OrderedAtomic`.

    .. attribute:: ordering

        One of the values from :class:`MemoryOrdering`

    .. attribute:: scope

        One of the values from :class:`MemoryScope`
    """
    op_name = 'update'


class AtomicLoad(OrderedAtomic):
    """Properties of an atomic load. A subclass of :class:`OrderedAtomic`.

    .. attribute:: ordering

        One of the values from :class:`MemoryOrdering`

    .. attribute:: scope

        One of the values from :class:`MemoryScope`
    """
    op_name = 'load'

# }}}


# {{{ instruction base class: expression rhs

class MultiAssignmentBase(InstructionBase):
    """An assignment instruction with an expression as a right-hand side."""

    fields = InstructionBase.fields | set(["expression"])
    pymbolic_fields = InstructionBase.pymbolic_fields | set(["expression"])

    @memoize_method
    def read_dependency_names(self):
        from loopy.symbolic import get_dependencies
        result = (
                super(MultiAssignmentBase, self).read_dependency_names()
                | get_dependencies(self.expression))

        for subscript_deps in self.assignee_subscript_deps():
            result = result | subscript_deps

        return result

    @memoize_method
    def reduction_inames(self):
        def map_reduction(expr, rec):
            rec(expr.expr)
            for iname in expr.inames:
                result.add(iname)

        from loopy.symbolic import ReductionCallbackMapper
        cb_mapper = ReductionCallbackMapper(map_reduction)

        result = set()
        cb_mapper(self.expression)

        return result

# }}}


# {{{ instruction: assignment

class Assignment(MultiAssignmentBase):
    """
    .. attribute:: assignee

    .. attribute:: expression

    The following attributes are only used until
    :func:`loopy.make_kernel` is finished:

    .. attribute:: temp_var_type

        if not *None*, a type that will be assigned to the new temporary variable
        created from the assignee

    .. attribute:: atomicity

        A tuple of instances of :class:`VarAtomicity`. Together, they describe
        to what extent the assignment is to be carried out in a way that
        involves atomic operations.

        To describe an atomic update, any memory reads of *exact* occurrences
        of the left-hand side expression of the assignment in the right hand
        side are treated , together with the "memory write" part of the
        assignment, as part of one single atomic update.

        .. note::

            Exact identity of the LHS with RHS subexpressions is required for
            an atomic update to be recognized. For example, the following update
            will not be recognized as an update::

                z[i] = z[i+1-1] + a {atomic}

        :mod:`loopy` may choose to evaluate the right-hand side *multiple times*
        as part of a single assignment. It is up to the user to ensure that
        this retains correct semantics.

        For example, the following assignment::

            z[i] = f(z[i]) + a {atomic}

        may generate the following (pseudo-)code::

            DO
                READ ztemp_old = z[i]
                EVALUATE ztemp_new = f(ztemp_old) + a
            WHILE compare_and_swap(z[i], ztemp_new, ztemp_old) did not succeed

    .. automethod:: __init__
    """

    fields = MultiAssignmentBase.fields | \
            set("assignee temp_var_type atomicity".split())
    pymbolic_fields = MultiAssignmentBase.pymbolic_fields | set(["assignee"])

    def __init__(self,
            assignee, expression,
            id=None,
            depends_on=None,
            depends_on_is_final=None,
            groups=None,
            conflicts_with_groups=None,
            no_sync_with=None,
            within_inames_is_final=None,
            within_inames=None,
            boostable=None, boostable_into=None, tags=None,
            temp_var_type=None, atomicity=(),
            priority=0, predicates=frozenset(),
            insn_deps=None, insn_deps_is_final=None,
            forced_iname_deps=None, forced_iname_deps_is_final=None):

        super(Assignment, self).__init__(
                id=id,
                depends_on=depends_on,
                depends_on_is_final=depends_on_is_final,
                groups=groups,
                conflicts_with_groups=conflicts_with_groups,
                no_sync_with=no_sync_with,
                within_inames_is_final=within_inames_is_final,
                within_inames=within_inames,
                boostable=boostable,
                boostable_into=boostable_into,
                priority=priority,
                predicates=predicates,
                tags=tags,
                insn_deps=insn_deps,
                insn_deps_is_final=insn_deps_is_final,
                forced_iname_deps=forced_iname_deps,
                forced_iname_deps_is_final=forced_iname_deps_is_final)

        from loopy.symbolic import parse
        if isinstance(assignee, str):
            assignee = parse(assignee)
        if isinstance(expression, str):
            expression = parse(expression)

        from pymbolic.primitives import Variable, Subscript, Lookup
        from loopy.symbolic import LinearSubscript
        if not isinstance(assignee, (Variable, Subscript, LinearSubscript, Lookup)):
            raise LoopyError("invalid lvalue '%s'" % assignee)

        self.assignee = assignee
        self.expression = expression
        self.temp_var_type = temp_var_type
        self.atomicity = atomicity

    # {{{ implement InstructionBase interface

    @memoize_method
    def assignee_var_names(self):
        return (_get_assignee_var_name(self.assignee),)

    def assignee_subscript_deps(self):
        return (_get_assignee_subscript_deps(self.assignee),)

    def with_transformed_expressions(self, f, *args, **kwargs):
        return self.copy(
                assignee=f(self.assignee, *args, **kwargs),
                expression=f(self.expression, *args, **kwargs),
                predicates=frozenset(
                    f(pred, *args, **kwargs) for pred in self.predicates))

    # }}}

    def __str__(self):
        result = "%s <- %s" % (self.assignee, self.expression)

        if self.id is not None:
            result = "%s: " % self.id + result

        options = self.get_str_options()
        if options:
            result += " {%s}" % (": ".join(options))

        if self.predicates:
            result += "\n" + 10*" " + "if (%s)" % " and ".join(
                    str(p) for p in self.predicates)
        return result

    # {{{ for interface uniformity with CallInstruction

    @property
    def temp_var_types(self):
        return (self.temp_var_type,)

    @property
    def assignees(self):
        return (self.assignee,)

    # }}}


class ExpressionInstruction(Assignment):
    def __init__(self, *args, **kwargs):
        warn("ExpressionInstruction is deprecated. Use Assignment instead",
                DeprecationWarning, stacklevel=2)

        super(ExpressionInstruction, self).__init__(*args, **kwargs)

# }}}


# {{{ instruction: function call

class CallInstruction(MultiAssignmentBase):
    """An instruction capturing a function call. Unlike :class:`Assignment`,
    this instruction supports functions with multiple return values.

    .. attribute:: assignees

        A :class:`tuple` of left-hand sides for the assignment

    .. attribute:: expression

    The following attributes are only used until
    :func:`loopy.make_kernel` is finished:

    .. attribute:: temp_var_types

        if not *None*, a type that will be assigned to the new temporary variable
        created from the assignee

    .. automethod:: __init__
    """

    fields = MultiAssignmentBase.fields | \
            set("assignees temp_var_types".split())
    pymbolic_fields = MultiAssignmentBase.pymbolic_fields | set(["assignees"])

    def __init__(self,
            assignees, expression,
            id=None,
            depends_on=None,
            depends_on_is_final=None,
            groups=None,
            conflicts_with_groups=None,
            no_sync_with=None,
            within_inames_is_final=None,
            within_inames=None,
            boostable=None, boostable_into=None, tags=None,
            temp_var_types=None,
            priority=0, predicates=frozenset(),
            insn_deps=None, insn_deps_is_final=None,
            forced_iname_deps=None,
            forced_iname_deps_is_final=None):

        super(CallInstruction, self).__init__(
                id=id,
                depends_on=depends_on,
                depends_on_is_final=depends_on_is_final,
                groups=groups,
                conflicts_with_groups=conflicts_with_groups,
                no_sync_with=no_sync_with,
                within_inames_is_final=within_inames_is_final,
                within_inames=within_inames,
                boostable=boostable,
                boostable_into=boostable_into,
                priority=priority,
                predicates=predicates,
                tags=tags,
                insn_deps=insn_deps,
                insn_deps_is_final=insn_deps_is_final,
                forced_iname_deps=forced_iname_deps,
                forced_iname_deps_is_final=forced_iname_deps_is_final)

        from pymbolic.primitives import Call, CallWithKwargs
        from loopy.symbolic import Reduction
        if not isinstance(expression, (Call, CallWithKwargs, Reduction)) and (
                expression is not None):
            raise LoopyError("'expression' argument to CallInstruction "
                    "must be a function call")

        from loopy.symbolic import parse
        if isinstance(assignees, str):
            assignees = parse(assignees)
        if not isinstance(assignees, tuple):
            raise LoopyError("'assignees' argument to CallInstruction "
                    "must be a tuple or a string parseable to a tuple"
                    "--got '%s'" % type(assignees).__name__)

        if isinstance(expression, str):
            expression = parse(expression)

        from pymbolic.primitives import Variable, Subscript
        from loopy.symbolic import LinearSubscript, SubArrayRef
        for assignee in assignees:
            if not isinstance(assignee, (Variable, Subscript, LinearSubscript,
                    SubArrayRef)):
                raise LoopyError("invalid lvalue '%s'" % assignee)

        self.assignees = assignees
        self.expression = expression

        if temp_var_types is None:
            self.temp_var_types = (None,) * len(self.assignees)
        else:
            self.temp_var_types = temp_var_types

    # {{{ implement InstructionBase interface

    @memoize_method
    def assignee_var_names(self):
        return tuple(_get_assignee_var_name(a) for a in self.assignees)

    def assignee_subscript_deps(self):
        return tuple(
                _get_assignee_subscript_deps(a)
                for a in self.assignees)

    def with_transformed_expressions(self, f, *args, **kwargs):
        return self.copy(
                assignees=f(self.assignees, *args, **kwargs),
                expression=f(self.expression, *args, **kwargs),
                predicates=frozenset(
                    f(pred, *args, **kwargs) for pred in self.predicates))

    # }}}

    def __str__(self):
        result = "%s: %s <- %s" % (self.id,
                ", ".join(str(a) for a in self.assignees),
                self.expression)

        options = self.get_str_options()
        if options:
            result += " {%s}" % (": ".join(options))

        if self.predicates:
            result += "\n" + 10*" " + "if (%s)" % " && ".join(self.predicates)
        return result

    @property
    def atomicity(self):
        # Function calls can impossibly be atomic, and even the result assignment
        # is troublesome, especially in the case of multiple results. Avoid the
        # issue altogether by disallowing atomicity.
        return ()

# }}}


def subscript_contains_slice(subscript):
    """Return *True* if the *subscript* contains an instance of
    :class:`pymbolic.primitives.Slice` as of its indices.
    """
    from pymbolic.primitives import Subscript, Slice
    assert isinstance(subscript, Subscript)
    return any(isinstance(index, Slice) for index in subscript.index_tuple)


def is_array_call(assignees, expression):
    """
    Returns *True* is the instruction is an array call.

    An array call is a function call applied to array type objects. If any of
    the arguemnts or assignees to the function is an array,
    :meth:`is_array_call` will return *True*.
    """
    from pymbolic.primitives import Call, CallWithKwargs, Subscript
    from loopy.symbolic import SubArrayRef

    if not isinstance(expression, (Call, CallWithKwargs)):
        return False

    for par in expression.parameters+assignees:
        if isinstance(par, SubArrayRef):
            return True
        elif isinstance(par, Subscript):
            if subscript_contains_slice(par):
                return True

    # did not encounter SubArrayRef/Slice, hence must be a normal call
    return False


def modify_assignee_assignee_for_array_call(assignee):
    """
    Converts the assignee subscript or variable as a SubArrayRef.
    """
    from pymbolic.primitives import Subscript, Variable
    from loopy.symbolic import SubArrayRef
    if isinstance(assignee, SubArrayRef):
        return assignee
    elif isinstance(assignee, Subscript):
        if subscript_contains_slice(assignee):
            # Slice subscripted array are treated as SubArrayRef in the kernel
            # Hence, making the behavior similar to that of `SubArrayref`
            return assignee
        else:
            return SubArrayRef((), assignee)
    elif isinstance(assignee, Variable):
        return SubArrayRef((), Subscript(assignee, 0))
    else:
        raise LoopyError("ArrayCall only takes Variable, Subscript or "
                "SubArrayRef as its inputs")


def make_assignment(assignees, expression, temp_var_types=None, **kwargs):
    if len(assignees) > 1 or len(assignees) == 0 or is_array_call(assignees,
            expression):
        atomicity = kwargs.pop("atomicity", ())
        if atomicity:
            raise LoopyError("atomic operations with more than one "
                    "left-hand side not supported")

        from pymbolic.primitives import Call, CallWithKwargs
        from loopy.symbolic import Reduction
        if not isinstance(expression, (Call, CallWithKwargs, Reduction)):
            raise LoopyError("right-hand side in multiple assignment must be "
                    "function call or reduction, got: '%s'" % expression)

        if not is_array_call(assignees, expression):
            return CallInstruction(
                    assignees=assignees,
                    expression=expression,
                    temp_var_types=temp_var_types,
                    **kwargs)
        else:
            # In the case of an array call, it is important to have each
            # assignee as an instance of SubArrayRef. If not given as a
            # SubArrayRef
            return CallInstruction(
                    assignees=tuple(modify_assignee_assignee_for_array_call(
                        assignee) for assignee in assignees),
                    expression=expression,
                    temp_var_types=temp_var_types,
                    **kwargs)

    else:
        return Assignment(
                assignee=assignees[0],
                expression=expression,
                temp_var_type=(
                    temp_var_types[0]
                    if temp_var_types is not None
                    else None),
                **kwargs)


# {{{ c instruction

class CInstruction(InstructionBase):
    """
    .. attribute:: iname_exprs

        A list of tuples *(name, expr)* of inames or expressions based on them
        that the instruction needs access to.

    .. attribute:: code

        The C code to be executed.

        The code should obey the following rules:

        * It should only write to temporary variables, specifically the
          temporary variables

        .. note::

            Of course, nothing in :mod:`loopy` will prevent you from doing
            'forbidden' things in your C code. If you ignore the rules and
            something breaks, you get to keep both pieces.

    .. attribute:: read_variables

        A :class:`frozenset` of variable names that :attr:`code` reads. This is
        optional and only used for figuring out dependencies.

    .. attribute:: assignees

        A sequence (typically a :class:`tuple`) of variable references (with or
        without subscript) as :class:`pymbolic.primitives.Expression` instances
        that :attr:`code` writes to. This is optional and only used for
        figuring out dependencies.
    """

    fields = InstructionBase.fields | \
            set("iname_exprs code read_variables assignees".split())
    pymbolic_fields = InstructionBase.pymbolic_fields | \
            set("iname_exprs assignees".split())
    pymbolic_set_fields = InstructionBase.pymbolic_set_fields | \
            set(["read_variables"])

    def __init__(self,
            iname_exprs, code,
            read_variables=frozenset(), assignees=tuple(),
            id=None, depends_on=None, depends_on_is_final=None,
            groups=None, conflicts_with_groups=None,
            no_sync_with=None,
            within_inames_is_final=None, within_inames=None,
            priority=0, boostable=None, boostable_into=None,
            predicates=frozenset(), tags=None,
            insn_deps=None, insn_deps_is_final=None):
        """
        :arg iname_exprs: Like :attr:`iname_exprs`, but instead of tuples,
            simple strings pepresenting inames are also allowed. A single
            string is also allowed, which should consists of comma-separated
            inames.
        :arg assignees: Like :attr:`assignees`, but may also be a
            semicolon-separated string of such expressions or a
            sequence of strings parseable into the desired format.
        """

        InstructionBase.__init__(self,
                id=id,
                depends_on=depends_on,
                depends_on_is_final=depends_on_is_final,
                groups=groups, conflicts_with_groups=conflicts_with_groups,
                no_sync_with=no_sync_with,
                within_inames_is_final=within_inames_is_final,
                within_inames=within_inames,
                boostable=boostable,
                boostable_into=boostable_into,
                priority=priority, predicates=predicates, tags=tags,
                insn_deps=insn_deps,
                insn_deps_is_final=insn_deps_is_final)

        # {{{ normalize iname_exprs

        if isinstance(iname_exprs, str):
            iname_exprs = [i.strip() for i in iname_exprs.split(",")]
            iname_exprs = [i for i in iname_exprs if i]

        from pymbolic import var
        new_iname_exprs = []
        for i in iname_exprs:
            if isinstance(i, str):
                new_iname_exprs.append((i, var(i)))
            else:
                new_iname_exprs.append(i)

        # }}}

        # {{{ normalize assignees

        if isinstance(assignees, str):
            assignees = [i.strip() for i in assignees.split(";")]
            assignees = [i for i in assignees if i]

        new_assignees = []
        from loopy.symbolic import parse
        for i in assignees:
            if isinstance(i, str):
                new_assignees.append(parse(i))
            else:
                new_assignees.append(i)
        # }}}

        self.iname_exprs = new_iname_exprs
        from loopy.tools import remove_common_indentation
        self.code = remove_common_indentation(code)
        self.read_variables = read_variables
        self.assignees = new_assignees

    # {{{ abstract interface

    def read_dependency_names(self):
        result = (
                super(CInstruction, self).read_dependency_names()
                | frozenset(self.read_variables))

        from loopy.symbolic import get_dependencies
        for name, iname_expr in self.iname_exprs:
            result = result | get_dependencies(iname_expr)

        for subscript_deps in self.assignee_subscript_deps():
            result = result | subscript_deps

        return frozenset(result) | self.predicates

    def reduction_inames(self):
        return set()

    def assignee_var_names(self):
        return tuple(_get_assignee_var_name(expr) for expr in self.assignees)

    def assignee_subscript_deps(self):
        return tuple(
                _get_assignee_subscript_deps(a)
                for a in self.assignees)

    def with_transformed_expressions(self, f, *args):
        return self.copy(
                iname_exprs=[
                    (name, f(expr, *args))
                    for name, expr in self.iname_exprs],
                assignees=[f(a, *args) for a in self.assignees],
                predicates=frozenset(
                    f(pred, *args) for pred in self.predicates))

    # }}}

    def __str__(self):
        first_line = "%s: %s <- CODE(%s|%s)" % (self.id,
                ", ".join(str(a) for a in self.assignees),
                ", ".join(str(x) for x in self.read_variables),
                ", ".join("%s=%s" % (name, expr)
                    for name, expr in self.iname_exprs))

        options = self.get_str_options()
        if options:
            first_line += " {%s}" % (": ".join(options))

        return first_line + "\n    " + "\n    ".join(
                self.code.split("\n"))

# }}}


class _DataObliviousInstruction(InstructionBase):
    # {{{ abstract interface

    # read_dependency_names inherited

    def reduction_inames(self):
        return frozenset()

    def assignee_var_names(self):
        return frozenset()

    def assignee_subscript_deps(self):
        return frozenset()

    def with_transformed_expressions(self, f, *args):
        return self.copy(
                predicates=frozenset(
                    f(pred) for pred in self.predicates))

    # }}}

    @property
    def assignees(self):
        return ()


# {{{ barrier instruction

class NoOpInstruction(_DataObliviousInstruction):
    """An instruction that carries out no operation. It is mainly
    useful as a way to structure dependencies between other
    instructions.

    The textual syntax in a :mod:`loopy` kernel is::

        ... nop
    """

    def __init__(self, id=None, depends_on=None, depends_on_is_final=None,
            groups=None, conflicts_with_groups=None,
            no_sync_with=None,
            within_inames_is_final=None, within_inames=None,
            priority=None,
            boostable=None, boostable_into=None,
            predicates=None, tags=None):
        super(NoOpInstruction, self).__init__(
                id=id,
                depends_on=depends_on,
                depends_on_is_final=depends_on_is_final,
                groups=groups,
                conflicts_with_groups=conflicts_with_groups,
                no_sync_with=no_sync_with,
                within_inames_is_final=within_inames_is_final,
                within_inames=within_inames,
                priority=priority,
                boostable=boostable,
                boostable_into=boostable_into,
                predicates=predicates,
                tags=tags)

    def __str__(self):
        first_line = "%s: ... nop" % self.id

        options = self.get_str_options()
        if options:
            first_line += " {%s}" % (": ".join(options))

        return first_line

# }}}


# {{{ barrier instruction

class BarrierInstruction(_DataObliviousInstruction):
    """An instruction that requires synchronization with all
    concurrent work items of :attr:`synchronization_kind`.

    .. attribute:: synchronization_kind

        A string, ``"global"`` or ``"local"``.

    .. attribute:: mem_kind

        A string, ``"global"`` or ``"local"``. Chooses which memory type to
        sychronize, for targets that require this (e.g. OpenCL)

    The textual syntax in a :mod:`loopy` kernel is::

        ... gbarrier
        ... lbarrier

    Note that the memory type :attr:`mem_kind` can be specified for local barriers::

        ... lbarrier {mem_kind=global}
    """

    fields = _DataObliviousInstruction.fields | set(["synchronization_kind",
                                                     "mem_kind"])

    def __init__(self, id, depends_on=None, depends_on_is_final=None,
            groups=None, conflicts_with_groups=None,
            no_sync_with=None,
            within_inames_is_final=None, within_inames=None,
            priority=None,
            boostable=None, boostable_into=None,
            predicates=None, tags=None, synchronization_kind="global",
            mem_kind="local"):

        if predicates:
            raise LoopyError("conditional barriers are not supported")

        super(BarrierInstruction, self).__init__(
                id=id,
                depends_on=depends_on,
                depends_on_is_final=depends_on_is_final,
                groups=groups,
                conflicts_with_groups=conflicts_with_groups,
                no_sync_with=no_sync_with,
                within_inames_is_final=within_inames_is_final,
                within_inames=within_inames,
                priority=priority,
                boostable=boostable,
                boostable_into=boostable_into,
                predicates=predicates,
                tags=tags
                )

        self.synchronization_kind = synchronization_kind
        self.mem_kind = mem_kind

    def __str__(self):
        first_line = "%s: ... %sbarrier" % (self.id, self.synchronization_kind[0])

        options = self.get_str_options()
        if self.synchronization_kind == "local":
            # add the memory kind
            options += ['mem_kind={}'.format(self.mem_kind)]
        if options:
            first_line += " {%s}" % (": ".join(options))

        return first_line

    @property
    def kind(self):
        from warnings import warn
        warn("BarrierInstruction.kind is deprecated, use synchronization_kind "
             "instead", DeprecationWarning, stacklevel=2)
        return self.synchronization_kind

# }}}


# {{{ key getters

def _get_insn_eq_key(insn):
    return insn._key_builder.key()


def _get_insn_hash_key(insn):
    return insn._key_builder.hash_key()

# }}}


# vim: foldmethod=marker<|MERGE_RESOLUTION|>--- conflicted
+++ resolved
@@ -507,15 +507,12 @@
 
         return agg.name
 
-<<<<<<< HEAD
-=======
     elif isinstance(expr, SubArrayRef):
         agg = expr.subscript.aggregate
         assert isinstance(agg, Variable)
 
         return agg.name
 
->>>>>>> 98688c76
     else:
         raise RuntimeError("invalid lvalue '%s'" % expr)
 
