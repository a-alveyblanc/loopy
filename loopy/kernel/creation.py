--- conflicted
+++ resolved
@@ -235,16 +235,11 @@
                 raise LoopyError("'nosync' option may not be specified "
                         "in a 'with' block")
 
-<<<<<<< HEAD
             # TODO: Come up with a syntax that allows the user to express
             # different synchronization scopes.
-            result["no_sync_with"] = frozenset(
+            result["no_sync_with"] = result["no_sync_with"].union(frozenset(
                     (intern(dep.strip()), "any")
-                    for dep in opt_value.split(":") if dep.strip())
-=======
-            result["no_sync_with"] = result["no_sync_with"].union(frozenset(
-                    intern(dep.strip()) for dep in opt_value.split(":")
-                    if dep.strip()))
+                    for dep in opt_value.split(":") if dep.strip()))
 
         elif opt_key == "nosync_query" and opt_value is not None:
             if is_with_block:
@@ -253,9 +248,10 @@
 
             from loopy.match import parse_match
             match = parse_match(opt_value)
+            # TODO: Come up with a syntax that allows the user to express
+            # different synchronization scopes.
             result["no_sync_with"] = result["no_sync_with"].union(
-                    frozenset([match]))
->>>>>>> fe86e655
+                    frozenset([(match, "any")]))
 
         elif opt_key == "groups" and opt_value is not None:
             result["groups"] = frozenset(
@@ -1468,25 +1464,14 @@
     new_insns = []
 
     for insn in knl.instructions:
-<<<<<<< HEAD
-        if insn.depends_on is not None:
-            insn = insn.copy(
-                    depends_on=resove_wildcard_insn_ids(knl, insn.depends_on),
+        new_insns.append(insn.copy(
+                    depends_on=_resolve_dependencies(knl, insn, insn.depends_on),
                     no_sync_with=frozenset(
                         (resolved_insn_id, nosync_scope)
-                        for insn_id, nosync_scope in insn.no_sync_with
+                        for nosync_dep, nosync_scope in insn.no_sync_with
                         for resolved_insn_id in
-                        resove_wildcard_insn_ids(knl, [insn_id])),
-                    )
-
-        new_insns.append(insn)
-=======
-        new_insns.append(insn.copy(
-                    depends_on=_resolve_dependencies(knl, insn, insn.depends_on),
-                    no_sync_with=_resolve_dependencies(
-                        knl, insn, insn.no_sync_with),
+                        _resolve_dependencies(knl, insn, nosync_dep)),
                     ))
->>>>>>> fe86e655
 
     return knl.copy(instructions=new_insns)
 
