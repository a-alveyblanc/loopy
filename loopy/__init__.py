--- conflicted
+++ resolved
@@ -66,11 +66,8 @@
         split_reduction_inward, split_reduction_outward,
         affine_map_inames, find_unused_axis_tag,
         make_reduction_inames_unique,
-<<<<<<< HEAD
-        has_schedulable_iname_nesting, get_iname_duplication_options)
-=======
+        has_schedulable_iname_nesting, get_iname_duplication_options,
         add_inames_to_insn)
->>>>>>> 87b722a3
 
 from loopy.transform.instruction import (
         find_instructions, map_instructions,
@@ -174,11 +171,8 @@
         "split_reduction_inward", "split_reduction_outward",
         "affine_map_inames", "find_unused_axis_tag",
         "make_reduction_inames_unique",
-<<<<<<< HEAD
         "has_schedulable_iname_nesting", "get_iname_duplication_options",
-=======
         "add_inames_to_insn",
->>>>>>> 87b722a3
 
         "add_prefetch", "change_arg_to_image",
         "tag_array_axes", "tag_data_axes",
