--- conflicted
+++ resolved
@@ -966,15 +966,10 @@
 def parse_tagged_name(expr):
     from loopy.library.reduction import ArgExtOp, SegmentedOp
     if isinstance(expr, TaggedVariable):
-<<<<<<< HEAD
-        return expr.name, expr.tag
+        return expr.name, expr.tags
     elif isinstance(expr, ResolvedFunction):
         return parse_tagged_name(expr.function)
     elif isinstance(expr, (p.Variable, ArgExtOp, SegmentedOp)):
-=======
-        return expr.name, expr.tags
-    elif isinstance(expr, p.Variable):
->>>>>>> 686e0487
         return expr.name, None
     else:
         raise RuntimeError("subst rule name not understood: %s" % expr)
@@ -1171,23 +1166,14 @@
     def __init__(self, rule_mapping_context):
         self.rule_mapping_context = rule_mapping_context
 
-<<<<<<< HEAD
     def map_variable(self, expr, expn_state, *args, **kwargs):
-        name, tag = parse_tagged_name(expr)
-=======
-    def map_variable(self, expr, expn_state):
         name, tags = parse_tagged_name(expr)
->>>>>>> 686e0487
         if name not in self.rule_mapping_context.old_subst_rules:
             return IdentityMapper.map_variable(self, expr, expn_state, *args,
                     **kwargs)
         else:
-<<<<<<< HEAD
-            return self.map_substitution(name, tag, (), expn_state, *args,
+            return self.map_substitution(name, tags, (), expn_state, *args,
                     **kwargs)
-=======
-            return self.map_substitution(name, tags, (), expn_state)
->>>>>>> 686e0487
 
     def map_call(self, expr, expn_state):
         if not isinstance(expr.function, p.Variable):
