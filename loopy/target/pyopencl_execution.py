from __future__ import division, with_statement, absolute_import

__copyright__ = "Copyright (C) 2012 Andreas Kloeckner"

__license__ = """
Permission is hereby granted, free of charge, to any person obtaining a copy
of this software and associated documentation files (the "Software"), to deal
in the Software without restriction, including without limitation the rights
to use, copy, modify, merge, publish, distribute, sublicense, and/or sell
copies of the Software, and to permit persons to whom the Software is
furnished to do so, subject to the following conditions:

The above copyright notice and this permission notice shall be included in
all copies or substantial portions of the Software.

THE SOFTWARE IS PROVIDED "AS IS", WITHOUT WARRANTY OF ANY KIND, EXPRESS OR
IMPLIED, INCLUDING BUT NOT LIMITED TO THE WARRANTIES OF MERCHANTABILITY,
FITNESS FOR A PARTICULAR PURPOSE AND NONINFRINGEMENT. IN NO EVENT SHALL THE
AUTHORS OR COPYRIGHT HOLDERS BE LIABLE FOR ANY CLAIM, DAMAGES OR OTHER
LIABILITY, WHETHER IN AN ACTION OF CONTRACT, TORT OR OTHERWISE, ARISING FROM,
OUT OF OR IN CONNECTION WITH THE SOFTWARE OR THE USE OR OTHER DEALINGS IN
THE SOFTWARE.
"""

from six.moves import range, zip

from pytools import memoize_method
from pytools.py_codegen import Indentation
from loopy.target.execution import (
    KernelExecutorBase, ExecutionWrapperGeneratorBase, _KernelInfo, _Kernels)
import logging
logger = logging.getLogger(__name__)


# {{{ invoker generation

# /!\ This code runs in a namespace controlled by the user.
# Prefix all auxiliary variables with "_lpy".


class PyOpenCLExecutionWrapperGenerator(ExecutionWrapperGeneratorBase):
    """
    Specialized form of the :class:`ExecutionWrapperGeneratorBase` for
    pyopencl execution
    """

    def __init__(self):
        system_args = [
            "_lpy_cl_kernels", "queue", "allocator=None", "wait_for=None",
            # ignored if options.no_numpy
            "out_host=None"
            ]
        super(PyOpenCLExecutionWrapperGenerator, self).__init__(system_args)

    def python_dtype_str(self, dtype):
        import pyopencl.tools as cl_tools
        if dtype.isbuiltin:
            return "_lpy_np."+dtype.name
        else:
            return ("_lpy_cl_tools.get_or_register_dtype(\"%s\")"
                    % cl_tools.dtype_to_ctype(dtype))

    # {{{ handle non-numpy args

    def handle_non_numpy_arg(self, gen, arg):
        gen("if isinstance(%s, _lpy_np.ndarray):" % arg.name)
        with Indentation(gen):
            gen("# synchronous, nothing to worry about")
            gen("%s = _lpy_cl_array.to_device("
                    "queue, %s, allocator=allocator)"
                    % (arg.name, arg.name))
            gen("_lpy_encountered_numpy = True")
        gen("elif %s is not None:" % arg.name)
        with Indentation(gen):
            gen("_lpy_encountered_dev = True")

        gen("")

    # }}}

    # {{{ handle allocation of unspecified arguements

    def handle_alloc(self, gen, arg, kernel_arg, strify, skip_arg_checks):
        """
        Handle allocation of non-specified arguements for pyopencl execution
        """
        from pymbolic import var

        num_axes = len(arg.strides)
        for i in range(num_axes):
            gen("_lpy_shape_%d = %s" % (i, strify(arg.unvec_shape[i])))

        itemsize = kernel_arg.dtype.numpy_dtype.itemsize
        for i in range(num_axes):
            gen("_lpy_strides_%d = %s" % (i, strify(
                itemsize*arg.unvec_strides[i])))

        if not skip_arg_checks:
            for i in range(num_axes):
                gen("assert _lpy_strides_%d > 0, "
                        "\"'%s' has negative stride in axis %d\""
                        % (i, arg.name, i))

        sym_strides = tuple(
                var("_lpy_strides_%d" % i)
                for i in range(num_axes))
        sym_shape = tuple(
                var("_lpy_shape_%d" % i)
                for i in range(num_axes))

        alloc_size_expr = (sum(astrd*(alen-1)
            for alen, astrd in zip(sym_shape, sym_strides))
            + itemsize)

        gen("_lpy_alloc_size = %s" % strify(alloc_size_expr))
        gen("%(name)s = _lpy_cl_array.Array(queue, %(shape)s, "
                "%(dtype)s, strides=%(strides)s, "
                "data=allocator(_lpy_alloc_size), allocator=allocator)"
                % dict(
                    name=arg.name,
                    shape=strify(sym_shape),
                    strides=strify(sym_strides),
                    dtype=self.python_dtype_str(kernel_arg.dtype.numpy_dtype)))

        if not skip_arg_checks:
            for i in range(num_axes):
                gen("del _lpy_shape_%d" % i)
                gen("del _lpy_strides_%d" % i)
            gen("del _lpy_alloc_size")
            gen("")

    # }}}

    def target_specific_preamble(self, gen):
        """
        Add default pyopencl imports to preamble
        """
        gen.add_to_preamble("import numpy as _lpy_np")
        gen.add_to_preamble("import pyopencl as _lpy_cl")
        gen.add_to_preamble("import pyopencl.array as _lpy_cl_array")
        gen.add_to_preamble("import pyopencl.tools as _lpy_cl_tools")

    def initialize_system_args(self, gen):
        """
        Initializes possibly empty system arguements
        """
        gen("if allocator is None:")
        with Indentation(gen):
            gen("allocator = _lpy_cl_tools.DeferredAllocator(queue.context)")
        gen("")

    # {{{ generate invocation

    def generate_invocation(self, gen, program_name, args,
            program, implemented_data_info):
        if program.root_kernel.options.cl_exec_manage_array_events:
            gen("""
                if wait_for is None:
                    wait_for = []
                """)

            gen("")
            from loopy.kernel.data import ArrayArg
            for arg in implemented_data_info:
                if issubclass(arg.arg_class, ArrayArg):
                    gen(
                            "wait_for.extend({arg_name}.events)"
                            .format(arg_name=arg.name))

            gen("")

        gen("_lpy_evt = {program_name}({args})"
        .format(
            program_name=program_name,
            args=", ".join(
                ["_lpy_cl_kernels", "queue"]
                + args
                + ["wait_for=wait_for"])))

        if program.root_kernel.options.cl_exec_manage_array_events:
            gen("")
            from loopy.kernel.data import ArrayArg
            for arg in implemented_data_info:
                if (issubclass(arg.arg_class, ArrayArg)
                        and arg.base_name in (
                            program.root_kernel.get_written_variables())):
                    gen("{arg_name}.add_event(_lpy_evt)".format(arg_name=arg.name))

    # }}}

    # {{{

    def generate_output_handler(
            self, gen, options, program, implemented_data_info):

        from loopy.kernel.data import KernelArgument

        if not options.no_numpy:
            gen("if out_host is None and (_lpy_encountered_numpy "
                    "and not _lpy_encountered_dev):")
            with Indentation(gen):
                gen("out_host = True")

            gen("if out_host:")
            with Indentation(gen):
                gen("pass")  # if no outputs (?!)
                for arg in implemented_data_info:
                    if not issubclass(arg.arg_class, KernelArgument):
                        continue

                    is_written = arg.base_name in (
                            program.root_kernel.get_written_variables())
                    if is_written:
                        gen("%s = %s.get(queue=queue)" % (arg.name, arg.name))

            gen("")

        if options.return_dict:
            gen("return _lpy_evt, {%s}"
                    % ", ".join("\"%s\": %s" % (arg.name, arg.name)
                        for arg in implemented_data_info
                        if issubclass(arg.arg_class, KernelArgument)
                        if arg.base_name in
                        program.root_kernel.get_written_variables()))
        else:
            out_args = [arg
                    for arg in implemented_data_info
                        if issubclass(arg.arg_class, KernelArgument)
                    if arg.base_name in program.root_kernel.get_written_variables()]
            if out_args:
                gen("return _lpy_evt, (%s,)"
                        % ", ".join(arg.name for arg in out_args))
            else:
                gen("return _lpy_evt, ()")

    # }}}

    def generate_host_code(self, gen, codegen_result):
        gen.add_to_preamble(codegen_result.host_code())

    def get_arg_pass(self, arg):
        return "%s.base_data" % arg.name

# }}}


# {{{ kernel executor


class PyOpenCLKernelExecutor(KernelExecutorBase):
    """An object connecting a kernel to a :class:`pyopencl.Context`
    for execution.

    .. automethod:: __init__
    .. automethod:: __call__
    """

    def __init__(self, context, program):
        """
        :arg context: a :class:`pyopencl.Context`
        :arg kernel: may be a loopy.LoopKernel, a generator returning kernels
            (a warning will be issued if more than one is returned). If the
            kernel has not yet been loop-scheduled, that is done, too, with no
            specific arguments.
        """

        super(PyOpenCLKernelExecutor, self).__init__(program)

        self.context = context

        from loopy.target.pyopencl import PyOpenCLTarget
<<<<<<< HEAD
        if isinstance(program.target, PyOpenCLTarget):
            self.program = program.copy(target=PyOpenCLTarget(context.devices[0]))
=======
        if isinstance(kernel.target, PyOpenCLTarget):
            self.kernel = kernel.copy(target=(
                kernel.target.with_device(context.devices[0])))
>>>>>>> acd96d16

    def get_invoker_uncached(self, kernel, codegen_result):
        generator = PyOpenCLExecutionWrapperGenerator()
        return generator(kernel, codegen_result)

    @memoize_method
    def program_info(self, arg_to_dtype_set=frozenset(), all_kwargs=None):
        program = self.get_typed_and_scheduled_program(arg_to_dtype_set)

        from loopy.codegen import generate_code_v2
        from loopy.target.execution import get_highlighted_code
        codegen_result = generate_code_v2(program)

        dev_code = codegen_result.device_code()

        if self.program.root_kernel.options.write_cl:
            output = dev_code
            if self.program.root_kernel.options.highlight_cl:
                output = get_highlighted_code(output)

            if self.program.root_kernel.options.write_cl is True:
                print(output)
            else:
                with open(self.program.root_kernel.options.write_cl, "w") as outf:
                    outf.write(output)

        if self.program.root_kernel.options.edit_cl:
            from pytools import invoke_editor
            dev_code = invoke_editor(dev_code, "code.cl")

        import pyopencl as cl

        cl_program = (
                cl.Program(self.context, dev_code)
                .build(options=program.root_kernel.options.cl_build_options))

        cl_kernels = _Kernels()
        for dp in codegen_result.device_programs:
            setattr(cl_kernels, dp.name, getattr(cl_program, dp.name))

        return _KernelInfo(
                program=program,
                cl_kernels=cl_kernels,
                implemented_data_info=codegen_result.implemented_data_info,
                invoker=self.get_invoker(program, codegen_result))

    def __call__(self, queue, **kwargs):
        """
        :arg allocator: a callable passed a byte count and returning
            a :class:`pyopencl.Buffer`. A :class:`pyopencl` allocator
            maybe.
        :arg wait_for: A list of :class:`pyopencl.Event` instances
            for which to wait.
        :arg out_host: :class:`bool`
            Decides whether output arguments (i.e. arguments
            written by the kernel) are to be returned as
            :mod:`numpy` arrays. *True* for yes, *False* for no.

            For the default value of *None*, if all (input) array
            arguments are :mod:`numpy` arrays, defaults to
            returning :mod:`numpy` arrays as well.

        :returns: ``(evt, output)`` where *evt* is a :class:`pyopencl.Event`
            associated with the execution of the kernel, and
            output is a tuple of output arguments (arguments that
            are written as part of the kernel). The order is given
            by the order of kernel arguments. If this order is unspecified
            (such as when kernel arguments are inferred automatically),
            enable :attr:`loopy.Options.return_dict` to make *output* a
            :class:`dict` instead, with keys of argument names and values
            of the returned arrays.
        """

        allocator = kwargs.pop("allocator", None)
        wait_for = kwargs.pop("wait_for", None)
        out_host = kwargs.pop("out_host", None)

        kwargs = self.packing_controller.unpack(kwargs)

        program_info = self.program_info(self.arg_to_dtype_set(kwargs))

        return program_info.invoker(
                program_info.cl_kernels, queue, allocator, wait_for,
                out_host, **kwargs)

# }}}

# vim: foldmethod=marker<|MERGE_RESOLUTION|>--- conflicted
+++ resolved
@@ -269,14 +269,9 @@
         self.context = context
 
         from loopy.target.pyopencl import PyOpenCLTarget
-<<<<<<< HEAD
         if isinstance(program.target, PyOpenCLTarget):
-            self.program = program.copy(target=PyOpenCLTarget(context.devices[0]))
-=======
-        if isinstance(kernel.target, PyOpenCLTarget):
-            self.kernel = kernel.copy(target=(
-                kernel.target.with_device(context.devices[0])))
->>>>>>> acd96d16
+            self.program = program.copy(target=(
+                program.target.with_device(context.devices[0])))
 
     def get_invoker_uncached(self, kernel, codegen_result):
         generator = PyOpenCLExecutionWrapperGenerator()
