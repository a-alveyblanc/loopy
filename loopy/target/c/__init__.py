"""Plain C target and base for other C-family languages."""

from __future__ import division, absolute_import

__copyright__ = "Copyright (C) 2015 Andreas Kloeckner"

__license__ = """
Permission is hereby granted, free of charge, to any person obtaining a copy
of this software and associated documentation files (the "Software"), to deal
in the Software without restriction, including without limitation the rights
to use, copy, modify, merge, publish, distribute, sublicense, and/or sell
copies of the Software, and to permit persons to whom the Software is
furnished to do so, subject to the following conditions:

The above copyright notice and this permission notice shall be included in
all copies or substantial portions of the Software.

THE SOFTWARE IS PROVIDED "AS IS", WITHOUT WARRANTY OF ANY KIND, EXPRESS OR
IMPLIED, INCLUDING BUT NOT LIMITED TO THE WARRANTIES OF MERCHANTABILITY,
FITNESS FOR A PARTICULAR PURPOSE AND NONINFRINGEMENT. IN NO EVENT SHALL THE
AUTHORS OR COPYRIGHT HOLDERS BE LIABLE FOR ANY CLAIM, DAMAGES OR OTHER
LIABILITY, WHETHER IN AN ACTION OF CONTRACT, TORT OR OTHERWISE, ARISING FROM,
OUT OF OR IN CONNECTION WITH THE SOFTWARE OR THE USE OR OTHER DEALINGS IN
THE SOFTWARE.
"""

import six

import numpy as np  # noqa
from loopy.kernel.data import CallMangleInfo
<<<<<<< HEAD
from loopy.target import TargetBase, ASTBuilderBase
from loopy.diagnostic import LoopyError
=======
from loopy.target import TargetBase, ASTBuilderBase, DummyHostASTBuilder
from loopy.diagnostic import LoopyError, LoopyTypeError
>>>>>>> c5e07552
from cgen import Pointer, NestedDeclarator, Block
from cgen.mapper import IdentityMapper as CASTIdentityMapperBase
from pymbolic.mapper.stringifier import PREC_NONE
from loopy.symbolic import IdentityMapper
from loopy.types import NumpyType
import pymbolic.primitives as p

from pytools import memoize_method


# {{{ dtype registry wrapper

class DTypeRegistryWrapper(object):
    def __init__(self, wrapped_registry):
        self.wrapped_registry = wrapped_registry

    def get_or_register_dtype(self, names, dtype=None):
        if dtype is not None:
            from loopy.types import LoopyType, NumpyType
            assert isinstance(dtype, LoopyType)

            if isinstance(dtype, NumpyType):
                return self.wrapped_registry.get_or_register_dtype(
                        names, dtype.dtype)
            else:
                raise LoopyError(
                        "unable to get or register type '%s'"
                        % dtype)
        else:
            return self.wrapped_registry.get_or_register_dtype(names, dtype)

    def dtype_to_ctype(self, dtype):
        from loopy.types import LoopyType, NumpyType
        assert isinstance(dtype, LoopyType)

        if isinstance(dtype, NumpyType):
            return self.wrapped_registry.dtype_to_ctype(dtype)
        else:
            raise LoopyError(
                    "unable to convert type '%s' to C"
                    % dtype)

# }}}


# {{{ preamble generator

def _preamble_generator(preamble_info):
    c_funcs = set(func.c_name for func in preamble_info.seen_functions)
    if "int_floor_div" in c_funcs:
        yield ("05_int_floor_div", """
            #define int_floor_div(a,b) \
              (( (a) - \
                 ( ( (a)<0 ) != ( (b)<0 )) \
                  *( (b) + ( (b)<0 ) - ( (b)>=0 ) )) \
               / (b) )
            """)

    if "int_floor_div_pos_b" in c_funcs:
        yield ("05_int_floor_div_pos_b", """
            #define int_floor_div_pos_b(a,b) ( \
                ( (a) - ( ((a)<0) ? ((b)-1) : 0 )  ) / (b) \
                )
            """)

# }}}


# {{{ cgen overrides

from cgen import Declarator


class POD(Declarator):
    """A simple declarator: The type is given as a :class:`numpy.dtype`
    and the *name* is given as a string.
    """

    def __init__(self, ast_builder, dtype, name):
        from loopy.types import LoopyType
        assert isinstance(dtype, LoopyType)

        self.ast_builder = ast_builder
        self.ctype = ast_builder.target.dtype_to_typename(dtype)
        self.dtype = dtype
        self.name = name

    def get_decl_pair(self):
        return [self.ctype], self.name

    def struct_maker_code(self, name):
        return name

    def struct_format(self):
        return self.dtype.char

    def alignment_requirement(self):
        return self.ast_builder.target.alignment_requirement(self)

    def default_value(self):
        return 0

    mapper_method = "map_loopy_pod"


class ScopingBlock(Block):
    """A block that is mandatory for scoping and may not be simplified away
    by :func:`loopy.codegen.results.merge_codegen_results`.
    """


class FunctionDeclarationWrapper(NestedDeclarator):
    mapper_method = "map_function_decl_wrapper"

# }}}


# {{{ array literals

def generate_linearized_array(array, value):
    from pytools import product
    size = product(shape_ax for shape_ax in array.shape)

    if not isinstance(size, int):
        raise LoopyError("cannot produce literal for array '%s': "
                "shape is not a compile-time constant"
                % array.name)

    strides = []

    data = np.zeros(size, array.dtype.numpy_dtype)

    from loopy.kernel.array import FixedStrideArrayDimTag
    for i, dim_tag in enumerate(array.dim_tags):
        if isinstance(dim_tag, FixedStrideArrayDimTag):

            if not isinstance(dim_tag.stride, int):
                raise LoopyError("cannot produce literal for array '%s': "
                        "stride along axis %d (1-based) is not a "
                        "compile-time constant"
                        % (array.name, i+1))

            strides.append(dim_tag.stride)

        else:
            raise LoopyError("cannot produce literal for array '%s': "
                    "dim_tag type '%s' not supported"
                    % (array.name, type(dim_tag).__name__))

    assert array.offset == 0

    from pytools import indices_in_shape
    for ituple in indices_in_shape(value.shape):
        i = sum(i_ax * strd_ax for i_ax, strd_ax in zip(ituple, strides))
        data[i] = value[ituple]

    return data


def generate_array_literal(codegen_state, array, value):
    data = generate_linearized_array(array, value)

    ecm = codegen_state.expression_to_code_mapper

    from pymbolic.mapper.stringifier import PREC_NONE
    from loopy.expression import dtype_to_type_context
    from loopy.symbolic import ArrayLiteral

    type_context = dtype_to_type_context(codegen_state.kernel.target, array.dtype)
    return CExpression(
            codegen_state.ast_builder.get_c_expression_to_code_mapper(),
            ArrayLiteral(
                tuple(
                    ecm(d_i, PREC_NONE, type_context, array.dtype).expr
                    for d_i in data)))

# }}}


# {{{ subscript CSE

class CASTIdentityMapper(CASTIdentityMapperBase):
    def map_loopy_pod(self, node, *args, **kwargs):
        return type(node)(node.ast_builder, node.dtype, node.name)

    def map_function_decl_wrapper(self, node, *args, **kwargs):
        return FunctionDeclarationWrapper(
                self.rec(node.subdecl, *args, **kwargs))


class SubscriptSubsetCounter(IdentityMapper):
    def __init__(self, subset_counters):
        self.subset_counters = subset_counters


class ASTSubscriptCollector(CASTIdentityMapper):
    def __init__(self):
        self.subset_counters = {}

    def map_expression(self, expr):
        from pymbolic.primitives import is_constant
        if isinstance(expr, CExpression) or is_constant(expr):
            return expr
        elif isinstance(expr, str):
            return expr
        else:
            raise LoopyError(
                    "Unexpected expression type: %s" % type(expr).__name__)

# }}}


# {{{ lazy expression generation

class CExpression(object):
    def __init__(self, to_code_mapper, expr):
        self.to_code_mapper = to_code_mapper
        self.expr = expr

    def __str__(self):
        return self.to_code_mapper(self.expr, PREC_NONE)

# }}}


class CTarget(TargetBase):
    """A target for plain "C", without any parallel extensions.
    """

    hash_fields = TargetBase.hash_fields + ("fortran_abi",)
    comparison_fields = TargetBase.comparison_fields + ("fortran_abi",)

    def __init__(self, fortran_abi=False):
        self.fortran_abi = fortran_abi
        super(CTarget, self).__init__()

    def split_kernel_at_global_barriers(self):
        return False

    def get_host_ast_builder(self):
        return CASTBuilder(self)

    def get_device_ast_builder(self):
        return CASTBuilder(self)

    # {{{ types

    @memoize_method
    def get_dtype_registry(self):
        from loopy.target.c.compyte.dtypes import (
                DTypeRegistry, fill_registry_with_c_types)
        result = DTypeRegistry()
        fill_registry_with_c_types(result, respect_windows=False,
                include_bool=True)
        return DTypeRegistryWrapper(result)

    def is_vector_dtype(self, dtype):
        return False

    def get_vector_dtype(self, base, count):
        raise KeyError()

    def get_or_register_dtype(self, names, dtype=None):
        # These kind of shouldn't be here.
        return self.get_dtype_registry().get_or_register_dtype(names, dtype)

    def dtype_to_typename(self, dtype):
        # These kind of shouldn't be here.
        return self.get_dtype_registry().dtype_to_ctype(dtype)

    def get_kernel_executor_cache_key(self, *args, **kwargs):
        return None  # TODO: ???

    def get_kernel_executor(self, knl, *args, **kwargs):
        raise NotImplementedError()

    # }}}


# {{{

class ExecutableCTarget(CTarget):
    """
    An executable CTarget that uses (by default) JIT compilation of C-code
    """
    from .c_execution import CCompiler

    def __init__(self, compiler=CCompiler(), fortran_abi=False):
        super(ExecutableCTarget, self).__init__(fortran_abi=fortran_abi)
        self.compiler = compiler

    def get_kernel_executor(self, knl, *args, **kwargs):
        from loopy.target.c.c_execution import CKernelExecutor
        return CKernelExecutor(knl, compiler=self.compiler)

# }}}


class _ConstRestrictPointer(Pointer):
    def get_decl_pair(self):
        sub_tp, sub_decl = self.subdecl.get_decl_pair()
        return sub_tp, ("*const __restrict__ %s" % sub_decl)


class _ConstPointer(Pointer):
    def get_decl_pait(self):
        sub_tp, sub_decl = self.subdecl.get_decl_pair()
        return sub_tp, ("*const %s" % sub_decl)


# {{{ symbol mangler

def c_symbol_mangler(kernel, name):
    # float NAN as defined in C99 standard
    if name == "NAN":
        return NumpyType(np.dtype(np.float32)), name
    return None

# }}}


# {{{ function mangler

def c_math_mangler(target, name, arg_dtypes, modify_name=True):
    # Function mangler for math functions defined in C standard
    # Convert abs, min, max to fabs, fmin, fmax.
    # If modify_name is set to True, function names are modified according to
    # floating point types of the arguments (e.g. cos(double), cosf(float))
    # This should be set to True for C and Cuda, False for OpenCL
    if not isinstance(name, str):
        return None

    if name in ["abs", "min", "max"]:
        name = "f" + name

    # unitary functions
    if (name in ["fabs", "acos", "asin", "atan", "cos", "cosh", "sin", "sinh",
                 "tanh", "exp", "log", "log10", "sqrt", "ceil", "floor"]
            and len(arg_dtypes) == 1
            and arg_dtypes[0].numpy_dtype.kind == "f"):

        dtype = arg_dtypes[0].numpy_dtype

        if modify_name:
            if dtype == np.float64:
                pass  # fabs
            elif dtype == np.float32:
                name = name + "f"  # fabsf
            elif dtype == np.float128:
                name = name + "l"  # fabsl
            else:
                raise LoopyTypeError("%s does not support type %s" % (name, dtype))

        return CallMangleInfo(
                target_name=name,
                result_dtypes=arg_dtypes,
                arg_dtypes=arg_dtypes)

    # binary functions
    if (name in ["fmax", "fmin"]
            and len(arg_dtypes) == 2):

        dtype = np.find_common_type(
            [], [dtype.numpy_dtype for dtype in arg_dtypes])

        if dtype.kind == "c":
            raise LoopyTypeError("%s does not support complex numbers")

        elif dtype.kind == "f":
            if modify_name:
                if dtype == np.float64:
                    pass  # fmin
                elif dtype == np.float32:
                    name = name + "f"  # fminf
                elif dtype == np.float128:
                    name = name + "l"  # fminl
                else:
                    raise LoopyTypeError("%s does not support type %s"
                                         % (name, dtype))

            result_dtype = NumpyType(dtype)
            return CallMangleInfo(
                    target_name=name,
                    result_dtypes=(result_dtype,),
                    arg_dtypes=2*(result_dtype,))

    return None

# }}}


class CASTBuilder(ASTBuilderBase):
    # {{{ library

    def function_manglers(self):
        return (
                super(CASTBuilder, self).function_manglers() + [
                    c_math_mangler
                    ])

    def symbol_manglers(self):
        return (
                super(CASTBuilder, self).symbol_manglers() + [
                    c_symbol_mangler
                    ])

    def preamble_generators(self):
        return (
                super(CASTBuilder, self).preamble_generators() + [
                    _preamble_generator,
                    ])

    # }}}

    # {{{ code generation

    def get_function_definition(self, codegen_state, codegen_result,
            schedule_index,
            function_decl, function_body):
        kernel = codegen_state.kernel

        from cgen import (
                FunctionBody,

                # Post-mid-2016 cgens have 'Collection', too.
                Module as Collection,
                Initializer,
                Line)

        result = []

        from loopy.kernel.data import temp_var_scope
        from loopy.schedule import CallKernel
        # We only need to write declarations for global variables with
        # the first device program. `is_first_dev_prog` determines
        # whether this is the first device program in the schedule.
        is_first_dev_prog = True
        for i in range(schedule_index):
            if isinstance(kernel.schedule[i], CallKernel):
                is_first_dev_prog = False
                break
        if is_first_dev_prog:
            for tv in sorted(
                    six.itervalues(kernel.temporary_variables),
                    key=lambda tv: tv.name):

                if tv.scope == temp_var_scope.GLOBAL and tv.initializer is not None:
                    assert tv.read_only

                    decl_info, = tv.decl_info(self.target,
                                    index_dtype=kernel.index_dtype)
                    decl = self.wrap_global_constant(
                            self.get_temporary_decl(
                                codegen_state, schedule_index, tv,
                                decl_info))

                    if tv.initializer is not None:
                        decl = Initializer(decl, generate_array_literal(
                            codegen_state, tv, tv.initializer))

                    result.append(decl)

        fbody = FunctionBody(function_decl, function_body)
        if not result:
            return fbody
        else:
            return Collection(result+[Line(), fbody])

    def idi_to_cgen_declarator(self, kernel, idi):
        from loopy.kernel.data import InameArg
        if (idi.offset_for_name is not None
                or idi.stride_for_name_and_axis is not None):
            assert not idi.is_written
            from cgen import Const
            return Const(POD(self, idi.dtype, idi.name))
        elif issubclass(idi.arg_class, InameArg):
            return InameArg(idi.name, idi.dtype).get_arg_decl(self)
        else:
            name = idi.base_name or idi.name
            var_descr = kernel.get_var_descriptor(name)
            from loopy.kernel.data import ArrayBase
            if isinstance(var_descr, ArrayBase):
                return var_descr.get_arg_decl(
                        self,
                        idi.name[len(name):], idi.shape, idi.dtype,
                        idi.is_written)
            else:
                return var_descr.get_arg_decl(self)

    def get_function_declaration(self, codegen_state, codegen_result,
            schedule_index):
        from cgen import FunctionDeclaration, Value

        name = codegen_result.current_program(codegen_state).name
        if self.target.fortran_abi:
            name += "_"

        return FunctionDeclarationWrapper(
                FunctionDeclaration(
                    Value("void", name),
                    [self.idi_to_cgen_declarator(codegen_state.kernel, idi)
                        for idi in codegen_state.implemented_data_info]))

    def get_kernel_call(self, codegen_state, name, gsize, lsize, extra_args):
        return None

    def get_temporary_decls(self, codegen_state, schedule_index):
        from loopy.kernel.data import temp_var_scope

        kernel = codegen_state.kernel

        base_storage_decls = []
        temp_decls = []

        # {{{ declare temporaries

        base_storage_sizes = {}
        base_storage_to_scope = {}
        base_storage_to_align_bytes = {}

        from cgen import ArrayOf, Initializer, AlignedAttribute, Value, Line
        # Getting the temporary variables that are needed for the current
        # sub-kernel.
        from loopy.schedule.tools import (
                temporaries_read_in_subkernel,
                temporaries_written_in_subkernel)
        subkernel = kernel.schedule[schedule_index].kernel_name
        sub_knl_temps = (
                temporaries_read_in_subkernel(kernel, subkernel) |
                temporaries_written_in_subkernel(kernel, subkernel))

        for tv in sorted(
                six.itervalues(kernel.temporary_variables),
                key=lambda tv: tv.name):
            decl_info = tv.decl_info(self.target, index_dtype=kernel.index_dtype)

            if not tv.base_storage:
                for idi in decl_info:
                    # global temp vars are mapped to arguments or global declarations
                    if tv.scope != temp_var_scope.GLOBAL and (
                            tv.name in sub_knl_temps):
                        decl = self.wrap_temporary_decl(
                                self.get_temporary_decl(
                                    codegen_state, schedule_index, tv, idi),
                                tv.scope)

                        if tv.initializer is not None:
                            assert tv.read_only
                            decl = Initializer(decl, generate_array_literal(
                                codegen_state, tv, tv.initializer))

                        temp_decls.append(decl)

            else:
                assert tv.initializer is None

                offset = 0
                base_storage_sizes.setdefault(tv.base_storage, []).append(
                        tv.nbytes)
                base_storage_to_scope.setdefault(tv.base_storage, []).append(
                        tv.scope)

                align_size = tv.dtype.itemsize

                from loopy.kernel.array import VectorArrayDimTag
                for dim_tag, axis_len in zip(tv.dim_tags, tv.shape):
                    if isinstance(dim_tag, VectorArrayDimTag):
                        align_size *= axis_len

                base_storage_to_align_bytes.setdefault(tv.base_storage, []).append(
                        align_size)

                for idi in decl_info:
                    cast_decl = POD(self, idi.dtype, "")
                    temp_var_decl = POD(self, idi.dtype, idi.name)

                    cast_decl = self.wrap_temporary_decl(cast_decl, tv.scope)
                    temp_var_decl = self.wrap_temporary_decl(
                            temp_var_decl, tv.scope)

                    if tv._base_storage_access_may_be_aliasing:
                        ptrtype = _ConstPointer
                    else:
                        # The 'restrict' part of this is a complete lie--of course
                        # all these temporaries are aliased. But we're promising to
                        # not use them to shovel data from one representation to the
                        # other. That counts, right?
                        ptrtype = _ConstRestrictPointer

                    cast_decl = ptrtype(cast_decl)
                    temp_var_decl = ptrtype(temp_var_decl)

                    cast_tp, cast_d = cast_decl.get_decl_pair()
                    temp_var_decl = Initializer(
                            temp_var_decl,
                            "(%s %s) (%s + %s)" % (
                                " ".join(cast_tp), cast_d,
                                tv.base_storage,
                                offset))

                    temp_decls.append(temp_var_decl)

                    from pytools import product
                    offset += (
                            idi.dtype.itemsize
                            * product(si for si in idi.shape))

        ecm = self.get_expression_to_code_mapper(codegen_state)

        for bs_name, bs_sizes in sorted(six.iteritems(base_storage_sizes)):
            bs_var_decl = Value("char", bs_name)
            from pytools import single_valued
            bs_var_decl = self.wrap_temporary_decl(
                    bs_var_decl, single_valued(base_storage_to_scope[bs_name]))

            # FIXME: Could try to use isl knowledge to simplify max.
            if all(isinstance(bs, int) for bs in bs_sizes):
                bs_size_max = max(bs_sizes)
            else:
                bs_size_max = p.Max(tuple(bs_sizes))

            bs_var_decl = ArrayOf(bs_var_decl, ecm(bs_size_max))

            alignment = max(base_storage_to_align_bytes[bs_name])
            bs_var_decl = AlignedAttribute(alignment, bs_var_decl)

            base_storage_decls.append(bs_var_decl)

        # }}}

        result = base_storage_decls + temp_decls

        if result:
            result.append(Line())

        return result

    @property
    def ast_block_class(self):
        from cgen import Block
        return Block

    @property
    def ast_block_scope_class(self):
        return ScopingBlock

    # }}}

    # {{{ code generation guts

    def get_expression_to_code_mapper(self, codegen_state):
        return self.get_expression_to_c_expression_mapper(codegen_state)

    def get_expression_to_c_expression_mapper(self, codegen_state):
        from loopy.target.c.codegen.expression import ExpressionToCExpressionMapper
        return ExpressionToCExpressionMapper(
                codegen_state, fortran_abi=self.target.fortran_abi)

    def get_c_expression_to_code_mapper(self):
        from loopy.target.c.codegen.expression import CExpressionToCodeMapper
        return CExpressionToCodeMapper()

    def get_temporary_decl(self, codegen_state, schedule_index, temp_var, decl_info):
        temp_var_decl = POD(self, decl_info.dtype, decl_info.name)

        if temp_var.read_only:
            from cgen import Const
            temp_var_decl = Const(temp_var_decl)

        if decl_info.shape:
            from cgen import ArrayOf
            ecm = self.get_expression_to_code_mapper(codegen_state)
            temp_var_decl = ArrayOf(temp_var_decl,
                    ecm(p.flattened_product(decl_info.shape),
                        prec=PREC_NONE, type_context="i"))

        return temp_var_decl

    def wrap_temporary_decl(self, decl, scope):
        return decl

    def wrap_global_constant(self, decl):
        return decl

    def get_value_arg_decl(self, name, shape, dtype, is_written):
        assert shape == ()

        result = POD(self, dtype, name)
        if not is_written:
            from cgen import Const
            result = Const(result)

        if self.target.fortran_abi:
            from cgen import Pointer
            result = Pointer(result)

        return result

    def get_global_arg_decl(self, name, shape, dtype, is_written):
        from cgen import RestrictPointer, Const

        arg_decl = RestrictPointer(POD(self, dtype, name))

        if not is_written:
            arg_decl = Const(arg_decl)

        return arg_decl

    def get_constant_arg_decl(self, name, shape, dtype, is_written):
        from loopy.target.c import POD  # uses the correct complex type
        from cgen import RestrictPointer, Const

        arg_decl = RestrictPointer(POD(self, dtype, name))

        if not is_written:
            arg_decl = Const(arg_decl)

        return arg_decl

    def emit_assignment(self, codegen_state, insn):
        kernel = codegen_state.kernel
        ecm = codegen_state.expression_to_code_mapper

        assignee_var_name, = insn.assignee_var_names()

        lhs_var = codegen_state.kernel.get_var_descriptor(assignee_var_name)
        lhs_dtype = lhs_var.dtype

        if insn.atomicity is not None:
            lhs_atomicity = [
                    a for a in insn.atomicity if a.var_name == assignee_var_name]
            assert len(lhs_atomicity) <= 1
            if lhs_atomicity:
                lhs_atomicity, = lhs_atomicity
            else:
                lhs_atomicity = None
        else:
            lhs_atomicity = None

        from loopy.kernel.data import AtomicInit, AtomicUpdate
        from loopy.expression import dtype_to_type_context

        lhs_code = ecm(insn.assignee, prec=PREC_NONE, type_context=None)
        rhs_type_context = dtype_to_type_context(kernel.target, lhs_dtype)
        if lhs_atomicity is None:
            from cgen import Assign
            return Assign(
                    lhs_code,
                    ecm(insn.expression, prec=PREC_NONE,
                        type_context=rhs_type_context,
                        needed_dtype=lhs_dtype))

        elif isinstance(lhs_atomicity, AtomicInit):
            raise NotImplementedError("atomic init")

        elif isinstance(lhs_atomicity, AtomicUpdate):
            codegen_state.seen_atomic_dtypes.add(lhs_dtype)
            return codegen_state.ast_builder.emit_atomic_update(
                    codegen_state, lhs_atomicity, lhs_var,
                    insn.assignee, insn.expression,
                    lhs_dtype, rhs_type_context)

        else:
            raise ValueError("unexpected lhs atomicity type: %s"
                    % type(lhs_atomicity).__name__)

    def emit_atomic_update(self, codegen_state, lhs_atomicity, lhs_var,
            lhs_expr, rhs_expr, lhs_dtype):
        raise NotImplementedError("atomic updates in %s" % type(self).__name__)

    def emit_tuple_assignment(self, codegen_state, insn):
        ecm = codegen_state.expression_to_code_mapper

        from cgen import Assign, block_if_necessary
        assignments = []

        for i, (assignee, parameter) in enumerate(
                zip(insn.assignees, insn.expression.parameters)):
            lhs_code = ecm(assignee, prec=PREC_NONE, type_context=None)
            assignee_var_name = insn.assignee_var_names()[i]
            lhs_var = codegen_state.kernel.get_var_descriptor(assignee_var_name)
            lhs_dtype = lhs_var.dtype

            from loopy.expression import dtype_to_type_context
            rhs_type_context = dtype_to_type_context(
                    codegen_state.kernel.target, lhs_dtype)
            rhs_code = ecm(parameter, prec=PREC_NONE,
                    type_context=rhs_type_context, needed_dtype=lhs_dtype)

            assignments.append(Assign(lhs_code, rhs_code))

        return block_if_necessary(assignments)

    def emit_multiple_assignment(self, codegen_state, insn):
        ecm = codegen_state.expression_to_code_mapper

        from pymbolic.primitives import Variable
        from pymbolic.mapper.stringifier import PREC_NONE

        func_id = insn.expression.function
        parameters = insn.expression.parameters

        if isinstance(func_id, Variable):
            func_id = func_id.name

        assignee_var_descriptors = [
                codegen_state.kernel.get_var_descriptor(a)
                for a in insn.assignee_var_names()]

        par_dtypes = tuple(ecm.infer_type(par) for par in parameters)

        mangle_result = codegen_state.kernel.mangle_function(func_id, par_dtypes)
        if mangle_result is None:
            raise RuntimeError("function '%s' unknown--"
                    "maybe you need to register a function mangler?"
                    % func_id)

        assert mangle_result.arg_dtypes is not None

        if mangle_result.target_name == "loopy_make_tuple":
            # This shorcut avoids actually having to emit a 'make_tuple' function.
            return self.emit_tuple_assignment(codegen_state, insn)

        from loopy.expression import dtype_to_type_context
        c_parameters = [
                ecm(par, PREC_NONE,
                    dtype_to_type_context(self.target, tgt_dtype),
                    tgt_dtype).expr
                for par, par_dtype, tgt_dtype in zip(
                    parameters, par_dtypes, mangle_result.arg_dtypes)]

        from loopy.codegen import SeenFunction
        codegen_state.seen_functions.add(
                SeenFunction(func_id,
                    mangle_result.target_name,
                    mangle_result.arg_dtypes))

        from pymbolic import var
        for i, (a, tgt_dtype) in enumerate(
                zip(insn.assignees[1:], mangle_result.result_dtypes[1:])):
            if tgt_dtype != ecm.infer_type(a):
                raise LoopyError("type mismatch in %d'th (1-based) left-hand "
                        "side of instruction '%s'" % (i+1, insn.id))
            c_parameters.append(
                        # TODO Yuck: The "where-at function": &(...)
                        var("&")(
                            ecm(a, PREC_NONE,
                                dtype_to_type_context(self.target, tgt_dtype),
                                tgt_dtype).expr))

        from pymbolic import var
        result = var(mangle_result.target_name)(*c_parameters)

        # In case of no assignees, we are done
        if len(mangle_result.result_dtypes) == 0:
            from cgen import ExpressionStatement
            return ExpressionStatement(
                    CExpression(self.get_c_expression_to_code_mapper(), result))

        result = ecm.wrap_in_typecast(
                mangle_result.result_dtypes[0],
                assignee_var_descriptors[0].dtype,
                result)

        lhs_code = ecm(insn.assignees[0], prec=PREC_NONE, type_context=None)

        from cgen import Assign
        return Assign(
                lhs_code,
                CExpression(self.get_c_expression_to_code_mapper(), result))

    def emit_sequential_loop(self, codegen_state, iname, iname_dtype,
            lbound, ubound, inner):
        ecm = codegen_state.expression_to_code_mapper

        from pymbolic import var
        from pymbolic.primitives import Comparison
        from pymbolic.mapper.stringifier import PREC_NONE
        from cgen import For, InlineInitializer

        return For(
                InlineInitializer(
                    POD(self, iname_dtype, iname),
                    ecm(lbound, PREC_NONE, "i")),
                ecm(
                    Comparison(
                        var(iname),
                        "<=",
                        ubound),
                    PREC_NONE, "i"),
                "++%s" % iname,
                inner)

    def emit_initializer(self, codegen_state, dtype, name, val_str, is_const):
        decl = POD(self, dtype, name)

        from cgen import Initializer, Const

        if is_const:
            decl = Const(decl)

        return Initializer(decl, val_str)

    def emit_blank_line(self):
        from cgen import Line
        return Line()

    def emit_comment(self, s):
        from cgen import Comment
        return Comment(s)

    @property
    def can_implement_conditionals(self):
        return True

    def emit_if(self, condition_str, ast):
        from cgen import If
        return If(condition_str, ast)

    # }}}

    def process_ast(self, node):
        sc = ASTSubscriptCollector()
        sc(node)
        return node


# {{{ header generation

class CFunctionDeclExtractor(CASTIdentityMapper):
    def __init__(self):
        self.decls = []

    def map_expression(self, expr):
        return expr

    def map_function_decl_wrapper(self, node):
        self.decls.append(node.subdecl)
        return super(CFunctionDeclExtractor, self)\
                .map_function_decl_wrapper(node)


def generate_header(kernel, codegen_result=None):
    """
    :arg kernel: a :class:`loopy.LoopKernel`
    :arg codegen_result: an instance of :class:`loopy.CodeGenerationResult`
    :returns: a list of AST nodes (which may have :func:`str`
        called on them to produce a string) representing
        function declarations for the generated device
        functions.
    """

    if not isinstance(kernel.target, CTarget):
        raise LoopyError(
                'Header generation for non C-based languages are not implemented')

    if codegen_result is None:
        from loopy.codegen import generate_code_v2
        codegen_result = generate_code_v2(kernel)

    fde = CFunctionDeclExtractor()
    for dev_prg in codegen_result.device_programs:
        fde(dev_prg.ast)

    return fde.decls

# }}}

# vim: foldmethod=marker<|MERGE_RESOLUTION|>--- conflicted
+++ resolved
@@ -28,13 +28,8 @@
 
 import numpy as np  # noqa
 from loopy.kernel.data import CallMangleInfo
-<<<<<<< HEAD
 from loopy.target import TargetBase, ASTBuilderBase
-from loopy.diagnostic import LoopyError
-=======
-from loopy.target import TargetBase, ASTBuilderBase, DummyHostASTBuilder
 from loopy.diagnostic import LoopyError, LoopyTypeError
->>>>>>> c5e07552
 from cgen import Pointer, NestedDeclarator, Block
 from cgen.mapper import IdentityMapper as CASTIdentityMapperBase
 from pymbolic.mapper.stringifier import PREC_NONE
