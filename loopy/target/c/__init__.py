--- conflicted
+++ resolved
@@ -372,21 +372,9 @@
         if name in ["fabs", "acos", "asin", "atan", "cos", "cosh", "sin", "sinh",
                     "tan", "tanh", "exp", "log", "log10", "sqrt", "ceil", "floor"]:
 
-<<<<<<< HEAD
             for id in arg_id_to_dtype:
                 if not -1 <= id <= 0:
                     raise LoopyError("%s can take only one argument." % name)
-=======
-        if modify_name:
-            if dtype == np.float64:
-                pass  # fabs
-            elif dtype == np.float32:
-                name = name + "f"  # fabsf
-            elif dtype == np.float128:  # pylint:disable=no-member
-                name = name + "l"  # fabsl
-            else:
-                raise LoopyTypeError("%s does not support type %s" % (name, dtype))
->>>>>>> acd96d16
 
             if 0 not in arg_id_to_dtype or arg_id_to_dtype[0] is None:
                 # the types provided aren't mature enough to specialize the
@@ -410,15 +398,9 @@
                 if dtype == np.float64:
                     pass  # fabs
                 elif dtype == np.float32:
-<<<<<<< HEAD
                     name = name + "f"  # fabsf
                 elif dtype == np.float128:
                     name = name + "l"  # fabsl
-=======
-                    name = name + "f"  # fminf
-                elif dtype == np.float128:  # pylint:disable=no-member
-                    name = name + "l"  # fminl
->>>>>>> acd96d16
                 else:
                     raise LoopyTypeError("%s does not support type %s" % (name,
                         dtype))
@@ -458,7 +440,7 @@
                         pass  # fmin
                     elif dtype == np.float32:
                         name = name + "f"  # fminf
-                    elif dtype == np.float128:
+                    elif dtype == np.float128:  # pylint:disable=no-member
                         name = name + "l"  # fminl
                     else:
                         raise LoopyTypeError("%s does not support type %s"
