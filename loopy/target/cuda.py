--- conflicted
+++ resolved
@@ -183,18 +183,9 @@
                 callables_table)
 
 
-<<<<<<< HEAD
 def get_cuda_callables():
-    cuda_func_ids = set(["dot"]) | set(_CUDA_SPECIFIC_FUNCTIONS)
+    cuda_func_ids = {"dot"} | set(_CUDA_SPECIFIC_FUNCTIONS)
     return dict((id_, CudaCallable(name=id_)) for id_ in cuda_func_ids)
-=======
-def scope_cuda_functions(target, identifier):
-    if identifier in {"dot"} | set(
-            _CUDA_SPECIFIC_FUNCTIONS):
-        return CudaCallable(name=identifier)
-
-    return None
->>>>>>> 23d7e9ca
 
 # }}}
 
@@ -316,17 +307,11 @@
 class CUDACASTBuilder(CFamilyASTBuilder):
     # {{{ library
 
-<<<<<<< HEAD
     @property
     def known_callables(self):
-        callables = super(CUDACASTBuilder, self).known_callables
+        callables = super().known_callables
         callables.update(get_cuda_callables())
         return callables
-=======
-    def function_id_in_knl_callable_mapper(self):
-        return [scope_cuda_functions] + (
-                super().function_id_in_knl_callable_mapper())
->>>>>>> 23d7e9ca
 
     # }}}
 
