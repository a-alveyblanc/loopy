__copyright__ = "Copyright (C) 2012 Andreas Kloeckner"

__license__ = """
Permission is hereby granted, free of charge, to any person obtaining a copy
of this software and associated documentation files (the "Software"), to deal
in the Software without restriction, including without limitation the rights
to use, copy, modify, merge, publish, distribute, sublicense, and/or sell
copies of the Software, and to permit persons to whom the Software is
furnished to do so, subject to the following conditions:

The above copyright notice and this permission notice shall be included in
all copies or substantial portions of the Software.

THE SOFTWARE IS PROVIDED "AS IS", WITHOUT WARRANTY OF ANY KIND, EXPRESS OR
IMPLIED, INCLUDING BUT NOT LIMITED TO THE WARRANTIES OF MERCHANTABILITY,
FITNESS FOR A PARTICULAR PURPOSE AND NONINFRINGEMENT. IN NO EVENT SHALL THE
AUTHORS OR COPYRIGHT HOLDERS BE LIABLE FOR ANY CLAIM, DAMAGES OR OTHER
LIABILITY, WHETHER IN AN ACTION OF CONTRACT, TORT OR OTHERWISE, ARISING FROM,
OUT OF OR IN CONNECTION WITH THE SOFTWARE OR THE USE OR OTHER DEALINGS IN
THE SOFTWARE.
"""

import six
from loopy.kernel.function_interface import ScalarCallable
from loopy.diagnostic import LoopyError


class MakeTupleCallable(ScalarCallable):
    def with_types(self, arg_id_to_dtype, kernel, callables_table):
        new_arg_id_to_dtype = arg_id_to_dtype.copy()
        for i in range(len(arg_id_to_dtype)):
            if i in arg_id_to_dtype and arg_id_to_dtype[i] is not None:
                new_arg_id_to_dtype[-i-1] = new_arg_id_to_dtype[i]

        return (self.copy(arg_id_to_dtype=new_arg_id_to_dtype,
            name_in_target="loopy_make_tuple"), callables_table)

    def with_descrs(self, arg_id_to_descr, caller_kernel, callables_table, expr):
        from loopy.kernel.function_interface import ValueArgDescriptor
        new_arg_id_to_descr = {(id, ValueArgDescriptor()):
            (-id-1, ValueArgDescriptor()) for id in arg_id_to_descr.keys()}

        return (
                self.copy(arg_id_to_descr=new_arg_id_to_descr),
                callables_table, ())


class IndexOfCallable(ScalarCallable):
    def with_types(self, arg_id_to_dtype, kernel, callables_table):
<<<<<<< HEAD
        new_arg_id_to_dtype = dict((i, dtype) for i, dtype in
                six.iteritems(arg_id_to_dtype) if dtype is not None)
=======
        new_arg_id_to_dtype = {i: dtype for i, dtype in
                arg_id_to_dtype.items() if dtype is not None}
>>>>>>> 23d7e9ca
        new_arg_id_to_dtype[-1] = kernel.index_dtype

        return (self.copy(arg_id_to_dtype=new_arg_id_to_dtype),
                callables_table)

    def emit_call(self, expression_to_code_mapper, expression, target):
        from pymbolic.primitives import Subscript

        if len(expression.parameters) != 1:
            raise LoopyError("%s takes exactly one argument" % self.name)
        arg, = expression.parameters
        if not isinstance(arg, Subscript):
            raise LoopyError(
                    "argument to %s must be a subscript" % self.name)

        ary = expression_to_code_mapper.find_array(arg)

        from loopy.kernel.array import get_access_info
        from pymbolic import evaluate
        access_info = get_access_info(expression_to_code_mapper.kernel.target,
                ary, arg.index, lambda expr: evaluate(expr,
                    expression_to_code_mapper.codegen_state.var_subst_map),
                expression_to_code_mapper.codegen_state.vectorization_info)

        from loopy.kernel.data import ImageArg
        if isinstance(ary, ImageArg):
            raise LoopyError("%s does not support images" % self.name)

        if self.name == "indexof":
            return access_info.subscripts[0]
        elif self.name == "indexof_vec":
            from loopy.kernel.array import VectorArrayDimTag
            ivec = None
            for iaxis, dim_tag in enumerate(ary.dim_tags):
                if isinstance(dim_tag, VectorArrayDimTag):
                    ivec = iaxis

            if ivec is None:
                return access_info.subscripts[0]
            else:
                return (
                    access_info.subscripts[0]*ary.shape[ivec]
                    + access_info.vector_index)

        else:
            raise RuntimeError("should not get here")

    def emit_call_insn(self, insn, target, expression_to_code_mapper):
        return self.emit_call(
                expression_to_code_mapper,
                insn.expression,
                target), True


def get_loopy_callables():
    """
    Returns a mapping from function ids to corresponding
    :class:`loopy.kernel.function_interface.InKernelCallable` for functions
    whose interface is provided by :mod:`loopy`. Callables that fall in this
    category are --

    - reductions leading to function calls like ``argmin``, ``argmax``.
    - callables that have a predefined meaning in :mod:`loo.py` like
      ``make_tuple``, ``index_of``, ``indexof_vec``.
    """
    known_callables = {
            "make_tuple": MakeTupleCallable(name="make_tuple"),
            "indexof": IndexOfCallable(name="indexof"),
            "indexof_vec": IndexOfCallable(name="indexof_vec"),
            }

    return known_callables


# vim: foldmethod=marker<|MERGE_RESOLUTION|>--- conflicted
+++ resolved
@@ -20,7 +20,6 @@
 THE SOFTWARE.
 """
 
-import six
 from loopy.kernel.function_interface import ScalarCallable
 from loopy.diagnostic import LoopyError
 
@@ -47,13 +46,9 @@
 
 class IndexOfCallable(ScalarCallable):
     def with_types(self, arg_id_to_dtype, kernel, callables_table):
-<<<<<<< HEAD
-        new_arg_id_to_dtype = dict((i, dtype) for i, dtype in
-                six.iteritems(arg_id_to_dtype) if dtype is not None)
-=======
-        new_arg_id_to_dtype = {i: dtype for i, dtype in
-                arg_id_to_dtype.items() if dtype is not None}
->>>>>>> 23d7e9ca
+        new_arg_id_to_dtype = {i: dtype
+                               for i, dtype in arg_id_to_dtype.items()
+                               if dtype is not None}
         new_arg_id_to_dtype[-1] = kernel.index_dtype
 
         return (self.copy(arg_id_to_dtype=new_arg_id_to_dtype),
