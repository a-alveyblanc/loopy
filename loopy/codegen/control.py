"""Loop nest build top-level control/hoisting."""


__copyright__ = "Copyright (C) 2012 Andreas Kloeckner"

__license__ = """
Permission is hereby granted, free of charge, to any person obtaining a copy
of this software and associated documentation files (the "Software"), to deal
in the Software without restriction, including without limitation the rights
to use, copy, modify, merge, publish, distribute, sublicense, and/or sell
copies of the Software, and to permit persons to whom the Software is
furnished to do so, subject to the following conditions:

The above copyright notice and this permission notice shall be included in
all copies or substantial portions of the Software.

THE SOFTWARE IS PROVIDED "AS IS", WITHOUT WARRANTY OF ANY KIND, EXPRESS OR
IMPLIED, INCLUDING BUT NOT LIMITED TO THE WARRANTIES OF MERCHANTABILITY,
FITNESS FOR A PARTICULAR PURPOSE AND NONINFRINGEMENT. IN NO EVENT SHALL THE
AUTHORS OR COPYRIGHT HOLDERS BE LIABLE FOR ANY CLAIM, DAMAGES OR OTHER
LIABILITY, WHETHER IN AN ACTION OF CONTRACT, TORT OR OTHERWISE, ARISING FROM,
OUT OF OR IN CONNECTION WITH THE SOFTWARE OR THE USE OR OTHER DEALINGS IN
THE SOFTWARE.
"""

<<<<<<< HEAD
import six
from collections import OrderedDict
=======
>>>>>>> 23d7e9ca
from loopy.codegen.result import merge_codegen_results, wrap_in_if
import islpy as isl
from loopy.schedule import (
        EnterLoop, LeaveLoop, RunInstruction, Barrier, CallKernel,
        gather_schedule_block, generate_sub_sched_items)
from loopy.diagnostic import LoopyError


def synthesize_idis_for_extra_args(kernel, schedule_index):
    """
    :returns: A list of :class:`loopy.codegen.ImplementedDataInfo`
    """
    sched_item = kernel.schedule[schedule_index]

    from loopy.codegen import ImplementedDataInfo
    from loopy.kernel.data import InameArg, AddressSpace

    assert isinstance(sched_item, CallKernel)

    idis = []

    for arg in sched_item.extra_args:
        temporary = kernel.temporary_variables[arg]
        assert temporary.address_space == AddressSpace.GLOBAL
        idis.extend(
            temporary.decl_info(
                kernel.target,
                index_dtype=kernel.index_dtype))

    for iname in sched_item.extra_inames:
        idis.append(
            ImplementedDataInfo(
                target=kernel.target,
                name=iname,
                dtype=kernel.index_dtype,
                arg_class=InameArg,
                is_written=False))

    return idis


def generate_code_for_sched_index(codegen_state, sched_index):
    kernel = codegen_state.kernel
    sched_item = kernel.schedule[sched_index]

    if isinstance(sched_item, CallKernel):
        assert not codegen_state.is_generating_device_code

        from loopy.schedule import (gather_schedule_block, get_insn_ids_for_block_at)
        _, past_end_i = gather_schedule_block(kernel.schedule, sched_index)
        assert past_end_i <= codegen_state.schedule_index_end

        extra_args = synthesize_idis_for_extra_args(kernel, sched_index)

        new_codegen_state = codegen_state.copy(
                is_generating_device_code=True,
                gen_program_name=sched_item.kernel_name,
                schedule_index_end=past_end_i-1,
                implemented_data_info=(codegen_state.implemented_data_info
                    + extra_args))

        from loopy.codegen.result import generate_host_or_device_program
        codegen_result = generate_host_or_device_program(
                new_codegen_state, sched_index)

        glob_grid, loc_grid = kernel.get_grid_sizes_for_insn_ids_as_exprs(
                get_insn_ids_for_block_at(kernel.schedule, sched_index),
                codegen_state.callables_table)
        if codegen_state.is_entrypoint:
            return merge_codegen_results(codegen_state, [
                codegen_result,

                codegen_state.ast_builder.get_kernel_call(
                    codegen_state,
                    sched_item.kernel_name,
                    glob_grid, loc_grid,
                    extra_args),
                ])
        else:
            # do not generate host code for callee kernels
            return codegen_result

    elif isinstance(sched_item, EnterLoop):
        tags = kernel.iname_tags(sched_item.iname)
        tags = tuple(tag for tag in tags if tag)

        from loopy.codegen.loop import (
                generate_unroll_loop,
                generate_vectorize_loop,
                generate_sequential_loop_dim_code)

        from loopy.kernel.data import (UnrolledIlpTag, UnrollTag,
                ForceSequentialTag, LoopedIlpTag, VectorizeTag,
                InOrderSequentialSequentialTag, filter_iname_tags_by_type)
        if filter_iname_tags_by_type(tags, (UnrollTag, UnrolledIlpTag)):
            func = generate_unroll_loop
        elif filter_iname_tags_by_type(tags, VectorizeTag):
            func = generate_vectorize_loop
        elif not tags or filter_iname_tags_by_type(tags, (LoopedIlpTag,
                    ForceSequentialTag, InOrderSequentialSequentialTag)):
            func = generate_sequential_loop_dim_code
        else:
            raise RuntimeError("encountered (invalid) EnterLoop "
                    "for '%s', tagged '%s'"
                    % (sched_item.iname, ", ".join(str(tag) for tag in tags)))

        return func(codegen_state, sched_index)

    elif isinstance(sched_item, Barrier):
        # {{{ emit barrier code

        from loopy.codegen.result import CodeGenerationResult

        if codegen_state.is_generating_device_code:
            barrier_ast = codegen_state.ast_builder.emit_barrier(
                    sched_item.synchronization_kind, sched_item.mem_kind,
                    sched_item.comment)
            if sched_item.originating_insn_id:
                return CodeGenerationResult.new(
                        codegen_state,
                        sched_item.originating_insn_id,
                        barrier_ast,
                        codegen_state.implemented_domain)
            else:
                return barrier_ast
        else:
            # host code
            if sched_item.synchronization_kind in ["global", "local"]:
                # host code is assumed globally and locally synchronous
                return CodeGenerationResult(
                        host_programs=OrderedDict(),
                        device_programs=[],
                        implemented_domains={},
                        implemented_data_info=codegen_state.implemented_data_info)

            else:
                raise LoopyError("do not know how to emit code for barrier "
                                 "synchronization kind '%s'" "in host code"
                                 % sched_item.synchronization_kind)

        # }}}

    elif isinstance(sched_item, RunInstruction):
        insn = kernel.id_to_insn[sched_item.insn_id]

        from loopy.codegen.instruction import generate_instruction_code
        return codegen_state.try_vectorized(
                "instruction %s" % insn.id,
                lambda inner_cgs: generate_instruction_code(inner_cgs, insn))

    else:
        raise RuntimeError("unexpected schedule item type: %s"
                % type(sched_item))


def get_required_predicates(kernel, sched_index):
    result = None
    for _, sched_item in generate_sub_sched_items(kernel.schedule, sched_index):
        if isinstance(sched_item, Barrier):
            my_preds = frozenset()
        elif isinstance(sched_item, RunInstruction):
            my_preds = kernel.id_to_insn[sched_item.insn_id].predicates
        else:
            raise RuntimeError("unexpected schedule item type: %s"
                    % type(sched_item))

        if result is None:
            result = my_preds
        else:
            result = result & my_preds

    if result is None:
        result = frozenset()

    return result


def group_by(entry, key, merge):
    if not entry:
        return entry

    result = []
    previous = entry[0]

    for item in entry[1:]:
        if key(previous) == key(item):
            previous = merge(previous, item)

        else:
            result.append(previous)
            previous = item

    result.append(previous)
    return result


def build_loop_nest(codegen_state, schedule_index):
    # Most of the complexity of this function goes towards finding groups of
    # instructions that can be nested inside a shared conditional.

    kernel = codegen_state.kernel

    # If the AST builder does not implement conditionals, we can save us
    # some work about hoisting conditionals and directly go into recursion.
    if not codegen_state.ast_builder.can_implement_conditionals:
        result = []
        inner = generate_code_for_sched_index(codegen_state, schedule_index)
        if inner is not None:
            result.append(inner)
        return merge_codegen_results(codegen_state, result)

    # {{{ pass 1: pre-scan schedule for my schedule item's siblings' indices

    # i.e. go up to the next LeaveLoop, and skip over inner loops.

    my_sched_indices = []

    i = schedule_index
    while i < codegen_state.schedule_index_end:
        sched_item = kernel.schedule[i]

        if isinstance(sched_item, LeaveLoop):
            break

        my_sched_indices.append(i)

        if isinstance(sched_item, (EnterLoop, CallKernel)):
            _, i = gather_schedule_block(kernel.schedule, i)
            assert i <= codegen_state.schedule_index_end, \
                    "schedule block extends beyond schedule_index_end"

        elif isinstance(sched_item, Barrier):
            i += 1

        elif isinstance(sched_item, RunInstruction):
            i += 1
        else:
            raise RuntimeError("unexpected schedule item type: %s"
                    % type(sched_item))

    del i

    # }}}

    # {{{ pass 2: find admissible conditional inames for each sibling schedule item

    from pytools import ImmutableRecord

    class ScheduleIndexInfo(ImmutableRecord):
        """
        .. attribute:: schedule_index
        .. attribute:: admissible_cond_inames
        .. attribute:: required_predicates
        .. attribute:: used_inames_within
        """

    from loopy.schedule import find_used_inames_within
    from loopy.codegen.bounds import get_usable_inames_for_conditional

    sched_index_info_entries = [
            ScheduleIndexInfo(
                schedule_indices=[i],
                admissible_cond_inames=(
                    get_usable_inames_for_conditional(kernel, i)),
                required_predicates=get_required_predicates(kernel, i),
                used_inames_within=find_used_inames_within(kernel, i)
                )
            for i in my_sched_indices
            ]

    sched_index_info_entries = group_by(
            sched_index_info_entries,
            key=lambda sii: (
                sii.admissible_cond_inames,
                sii.required_predicates,
                sii.used_inames_within),
            merge=lambda sii1, sii2: sii1.copy(
                schedule_indices=(
                    sii1.schedule_indices
                    +
                    sii2.schedule_indices)))

    # }}}

    # {{{ pass 3: greedily group schedule items that share admissible inames

    from pytools import memoize_method

    class BoundsCheckCache:
        def __init__(self, kernel, impl_domain):
            self.kernel = kernel
            self.impl_domain = impl_domain

        @memoize_method
        def __call__(self, check_inames):
            if not check_inames:
                return []

            domain = isl.align_spaces(
                    self.kernel.get_inames_domain(check_inames),
                    self.impl_domain, obj_bigger_ok=True)
            from loopy.codegen.bounds import get_approximate_convex_bounds_checks
            # Each instruction individually gets its bounds checks,
            # so we can safely overapproximate here.
            return get_approximate_convex_bounds_checks(domain,
                    check_inames, self.impl_domain, self.kernel.cache_manager)

    def build_insn_group(sched_index_info_entries, codegen_state,
            done_group_lengths=set()):
        """
        :arg done_group_lengths: A set of group lengths (integers) that grows
            from empty to include the longest found group and downwards with every
            recursive call.  It serves to prevent infinite recursion by preventing
            recursive calls from doing anything about groups that are too small.
        """

        from loopy.symbolic import get_dependencies

        # The rough plan here is that build_insn_group starts out with the
        # entirety of the current schedule item's downward siblings (i.e. all
        # the ones up to the next LeaveLoop). It will then iterate upward to
        # find the largest usable conditional hoist group.
        #
        # It will then call itself recursively, telling its recursive instances
        # to ignore the hoist group it just found by adding that group length
        # to done_group_length. (It'll also chop the set of schedule indices
        # considered down so that a callee cannot find a *longer* hoist group.)
        #
        # Upon return the hoist is wrapped around the returned code and
        # build_insn_group calls itself for the remainder of schedule indices
        # that were not in the hoist group.

        if not sched_index_info_entries:
            return []

        origin_si_entry = sched_index_info_entries[0]
        current_iname_set = origin_si_entry.admissible_cond_inames
        current_pred_set = (origin_si_entry.required_predicates
                - codegen_state.implemented_predicates)

        # {{{ grow schedule item group

        # Keep growing schedule item group as long as group fulfills minimum
        # size requirement.

        bounds_check_cache = BoundsCheckCache(
                kernel, codegen_state.implemented_domain)

        found_hoists = []

        candidate_group_length = 1
        while candidate_group_length <= len(sched_index_info_entries):
            if candidate_group_length in done_group_lengths:
                candidate_group_length += 1
                continue

            current_iname_set = (
                    current_iname_set
                    & sched_index_info_entries[candidate_group_length-1]
                    .admissible_cond_inames)
            current_pred_set = (
                    current_pred_set
                    & sched_index_info_entries[candidate_group_length-1]
                    .required_predicates)

            current_pred_set = frozenset(
                    pred for pred in current_pred_set
                    if get_dependencies(pred) & kernel.all_inames()
                    <= current_iname_set)

            # {{{ see which inames are actually used in group

            # And only generate conditionals for those.
            used_inames = set()
            for sched_index_info_entry in \
                    sched_index_info_entries[0:candidate_group_length]:
                used_inames |= sched_index_info_entry.used_inames_within

            # }}}

            only_unshared_inames = kernel._remove_inames_for_shared_hw_axes(
                    current_iname_set & used_inames)

            bounds_checks = bounds_check_cache(only_unshared_inames)

            if (bounds_checks  # found a bounds check
                    or current_pred_set
                    or candidate_group_length == 1):
                # length-1 must always be an option to reach the recursion base
                # case below
                found_hoists.append((candidate_group_length,
                    bounds_checks, current_pred_set))

            if not bounds_checks and not current_pred_set:
                # already no more checks possible, let's not waste time
                # checking longer groups.
                break

            candidate_group_length += 1

        # }}}

        # pick largest such group
        group_length, bounds_checks, pred_checks = max(found_hoists)

        check_set = None
        for cns in bounds_checks:
            cns_set = (isl.BasicSet.universe(cns.get_space())
                    .add_constraint(cns))

            if check_set is None:
                check_set = cns_set
            else:
                check_set, cns_set = isl.align_two(check_set, cns_set)
                check_set = check_set.intersect(cns_set)

        if check_set is None:
            new_codegen_state = codegen_state
            is_empty = False
        else:
            is_empty = check_set.is_empty()
            new_codegen_state = codegen_state.intersect(check_set)

        if pred_checks:
            new_codegen_state = new_codegen_state.copy(
                    implemented_predicates=new_codegen_state.implemented_predicates
                    | pred_checks)

        if is_empty:
            result = []
        else:
            if group_length == 1:
                # group only contains starting schedule item
                def gen_code(inner_codegen_state):
                    result = []
                    for i in origin_si_entry.schedule_indices:
                        inner = generate_code_for_sched_index(
                            inner_codegen_state, i)

                        if inner is not None:
                            result.append(inner)

                    return result

            else:
                # recurse with a bigger done_group_lengths
                def gen_code(inner_codegen_state):
                    return build_insn_group(
                            sched_index_info_entries[0:group_length],
                            inner_codegen_state,
                            done_group_lengths=(
                                done_group_lengths | {group_length}))

            # gen_code returns a list

            if bounds_checks or pred_checks:
                from loopy.symbolic import constraint_to_cond_expr

                prev_gen_code = gen_code

                def gen_code(inner_codegen_state):  # noqa pylint:disable=function-redefined
                    condition_exprs = [
                            constraint_to_cond_expr(cns)
                            for cns in bounds_checks] + [
                                pred_chk for pred_chk in pred_checks]

                    prev_result = prev_gen_code(inner_codegen_state)

                    return [wrap_in_if(
                        inner_codegen_state,
                        condition_exprs,
                        merge_codegen_results(codegen_state, prev_result))]

                cannot_vectorize = False
                if new_codegen_state.vectorization_info is not None:
                    from loopy.isl_helpers import obj_involves_variable
                    for cond in bounds_checks:
                        if obj_involves_variable(
                                cond,
                                new_codegen_state.vectorization_info.iname):
                            cannot_vectorize = True
                            break

                if cannot_vectorize:
                    def gen_code_wrapper(inner_codegen_state):
                        # gen_code returns a list, but this needs to return a
                        # GeneratedCode instance.

                        return gen_code(inner_codegen_state)

                    result = [new_codegen_state.unvectorize(gen_code_wrapper)]
                else:
                    result = gen_code(new_codegen_state)

            else:
                result = gen_code(new_codegen_state)

        return result + build_insn_group(
                sched_index_info_entries[group_length:], codegen_state)

    # }}}

    insn_group = build_insn_group(sched_index_info_entries, codegen_state)
    return merge_codegen_results(
            codegen_state,
            insn_group)


# vim: foldmethod=marker<|MERGE_RESOLUTION|>--- conflicted
+++ resolved
@@ -23,11 +23,7 @@
 THE SOFTWARE.
 """
 
-<<<<<<< HEAD
-import six
 from collections import OrderedDict
-=======
->>>>>>> 23d7e9ca
 from loopy.codegen.result import merge_codegen_results, wrap_in_if
 import islpy as isl
 from loopy.schedule import (
