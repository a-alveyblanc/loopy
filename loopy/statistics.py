--- conflicted
+++ resolved
@@ -1,14 +1,9 @@
-<<<<<<< HEAD
-from __future__ import division, absolute_import, print_function
-
 __copyright__ = """
 Copyright (C) 2015 James Stevens
 Copyright (C) 2018 Kaushik Kulkarni
 Copyright (C) 2019 Andreas Kloeckner
 """
-=======
-__copyright__ = "Copyright (C) 2015 James Stevens"
->>>>>>> 9e7b697f
+
 
 __license__ = """
 Permission is hereby granted, free of charge, to any person obtaining a copy
@@ -30,12 +25,6 @@
 THE SOFTWARE.
 """
 
-<<<<<<< HEAD
-from functools import partial
-import six
-
-=======
->>>>>>> 9e7b697f
 import loopy as lp
 from islpy import dim_type
 import islpy as isl
@@ -48,6 +37,7 @@
 from loopy.kernel.function_interface import CallableKernel
 from loopy.kernel import LoopKernel
 from loopy.program import make_program
+from functools import partial
 
 
 __doc__ = """
@@ -101,17 +91,13 @@
 
 # {{{ GuardedPwQPolynomial
 
-<<<<<<< HEAD
 def _get_param_tuple(obj):
     return tuple(
             obj.get_dim_name(dim_type.param, i)
             for i in range(obj.dim(dim_type.param)))
 
 
-class GuardedPwQPolynomial(object):
-=======
 class GuardedPwQPolynomial:
->>>>>>> 9e7b697f
     def __init__(self, pwqpolynomial, valid_domain):
         self.pwqpolynomial = pwqpolynomial
         self.valid_domain = valid_domain
@@ -178,7 +164,6 @@
 
 # {{{ ToCountMap
 
-<<<<<<< HEAD
 class ToCountMap(object):
     """A map from work descriptors like :class:`Op` and :class:`MemAccess`
     to any arithmetic type.
@@ -194,10 +179,6 @@
 
     .. automethod:: copy
     .. automethod:: with_set_attributes
-=======
-class ToCountMap:
-    """Maps any type of key to an arithmetic type.
->>>>>>> 9e7b697f
 
     .. automethod:: filter_by
     .. automethod:: filter_by_func
@@ -233,20 +214,14 @@
         return self
 
     def __mul__(self, other):
-<<<<<<< HEAD
-        return self.copy(dict(
-            (index, value*other)
-            for index, value in six.iteritems(self.count_map)))
-=======
         if isinstance(other, GuardedPwQPolynomial):
-            return ToCountMap({
-                index: self.count_map[index]*other
-                for index in self.keys()})
+            return self.copy(dict(
+                (index, value*other)
+                for index, value in self.count_map.items()))
         else:
             raise ValueError("ToCountMap: Attempted to multiply "
                                 "ToCountMap by {} {}."
                                 .format(type(other), other))
->>>>>>> 9e7b697f
 
     __rmul__ = __mul__
 
@@ -259,7 +234,7 @@
     def __str__(self):
         return "\n".join(
                 "%s: %s" % (k, v)
-                for k, v in sorted(six.iteritems(self.count_map),
+                for k, v in sorted(self.count_map.items(),
                     key=lambda k: str(k)))
 
     def __len__(self):
@@ -284,16 +259,9 @@
         return type(self)(count_map=count_map)
 
     def with_set_attributes(self, **kwargs):
-<<<<<<< HEAD
-        return self.copy(count_map=dict(
-            (key.copy(**kwargs), val)
-            for key, val in six.iteritems(self.count_map)))
-=======
-        return ToCountMap({
+        return self.copy(count_map={
             key.copy(**kwargs): val
-            for key, val in self.count_map.items()},
-            self.val_type)
->>>>>>> 9e7b697f
+            for key, val in self.count_map.items()})
 
     def filter_by(self, **kwargs):
         """Remove items without specified key fields.
@@ -320,50 +288,25 @@
 
         """
 
-<<<<<<< HEAD
         new_count_map = {}
 
         class _Sentinel:
             pass
 
         new_kwargs = {}
-        for arg_field, allowable_vals in six.iteritems(kwargs):
+        for arg_field, allowable_vals in kwargs.items():
             if arg_field == "dtype":
                 from loopy.types import to_loopy_type
                 allowable_vals = [to_loopy_type(dtype) for dtype in allowable_vals]
 
             new_kwargs[arg_field] = allowable_vals
 
-        for key, val in six.iteritems(self.count_map):
+        for key, val in self.count_map.items():
             if all(getattr(key, arg_field, _Sentinel) in allowable_vals
-                    for arg_field, allowable_vals in six.iteritems(new_kwargs)):
+                    for arg_field, allowable_vals in new_kwargs.items()):
                 new_count_map[key] = val
 
         return self.copy(count_map=new_count_map)
-=======
-        result_map = ToCountMap(val_type=self.val_type)
-
-        from loopy.types import to_loopy_type
-        if "dtype" in kwargs.keys():
-            kwargs["dtype"] = [to_loopy_type(d) for d in kwargs["dtype"]]
-
-        # for each item in self.count_map
-        for self_key, self_val in self.items():
-            try:
-                # check to see if key attribute values match all filters
-                for arg_field, allowable_vals in kwargs.items():
-                    attr_val = getattr(self_key, arg_field)
-                    # see if the value is in the filter list
-                    if attr_val not in allowable_vals:
-                        break
-                else:  # loop terminated without break or error
-                    result_map[self_key] = self_val
-            except(AttributeError):
-                # the field passed is not a field of this key
-                continue
-
-        return result_map
->>>>>>> 9e7b697f
 
     def filter_by_func(self, func):
         """Keep items that pass a test.
@@ -392,7 +335,7 @@
 
         new_count_map = {}
 
-        for self_key, self_val in six.iteritems(self.count_map):
+        for self_key, self_val in self.count_map.items():
             if func(self_key):
                 new_count_map[self_key] = self_val
 
@@ -455,7 +398,7 @@
         else:
             return self
 
-        for self_key, self_val in six.iteritems(self.count_map):
+        for self_key, self_val in self.count_map.items():
             new_key = key_type(
                     **dict(
                         (field, getattr(self_key, field))
@@ -498,7 +441,7 @@
 
         new_count_map = {}
 
-        for key, val in six.iteritems(self.count_map):
+        for key, val in self.count_map.items():
             new_count_map[key] = int(key.dtype.itemsize) * val
 
         return self.copy(new_count_map)
@@ -508,7 +451,7 @@
 
         total = self._zero()
 
-        for k, v in six.iteritems(self.count_map):
+        for k, v in self.count_map.items():
             total += v
 
         return total
@@ -534,7 +477,7 @@
 
         space_param_tuple = _get_param_tuple(space)
 
-        for key, val in six.iteritems(count_map):
+        for key, val in count_map.items():
             if isinstance(val, isl.PwQPolynomial):
                 assert val.dim(dim_type.out) == 1
             elif isinstance(val, GuardedPwQPolynomial):
@@ -608,7 +551,7 @@
 def subst_into_to_count_map(space, tcm, subst_dict):
     from loopy.isl_helpers import subst_into_pwqpolynomial
     new_count_map = {}
-    for key, value in six.iteritems(tcm.count_map):
+    for key, value in tcm.count_map.items():
         if isinstance(value, GuardedPwQPolynomial):
             new_count_map[key] = subst_into_guarded_pwqpolynomial(
                     space, value, subst_dict)
@@ -721,15 +664,11 @@
 
     def __repr__(self):
         # Record.__repr__ overridden for consistent ordering and conciseness
-<<<<<<< HEAD
         if self.kernel_name is not None:
-            return "Op(%s, %s, %s, %s)" % (
-                    self.dtype, self.name, self.count_granularity, self.kernel_name)
+            return (f"Op({self.dtype}, {self.name}, {self.count_granularity},"
+                    f" {self.kernel_name})")
         else:
-            return "Op(%s, %s, %s)" % (self.dtype, self.name, self.count_granularity)
-=======
-        return f"Op({self.dtype}, {self.name}, {self.count_granularity})"
->>>>>>> 9e7b697f
+            return f"Op({self.dtype}, {self.name}, {self.count_granularity})"
 
 # }}}
 
@@ -826,11 +765,7 @@
 
     def __repr__(self):
         # Record.__repr__ overridden for consistent ordering and conciseness
-<<<<<<< HEAD
-        return "MemAccess(%s, %s, %s, %s, %s, %s, %s, %s, %s)" % (
-=======
-        return "MemAccess({}, {}, {}, {}, {}, {}, {}, {})".format(
->>>>>>> 9e7b697f
+        return "MemAccess({}, {}, {}, {}, {}, {}, {}, {}, {})".format(
             self.mtype,
             self.dtype,
             None if self.lid_strides is None else dict(
@@ -992,7 +927,6 @@
     map_variable = map_constant
 
     def map_call(self, expr):
-<<<<<<< HEAD
         from loopy.symbolic import ResolvedFunction
         assert isinstance(expr.function, ResolvedFunction)
         clbl = self.callables_table[expr.function.name]
@@ -1001,19 +935,12 @@
         if not isinstance(clbl, CallableKernel):
             return self.new_poly_map(
                         {Op(dtype=self.type_inf(expr),
-                            name='func:'+clbl.name,
+                            name="func:"+clbl.name,
                             count_granularity=self.arithmetic_count_granularity,
                             kernel_name=self.knl.name): self.one}
                         ) + self.rec(expr.parameters)
         else:
             return super(ExpressionOpCounter, self).map_call(expr)
-=======
-        return ToCountMap(
-                    {Op(dtype=self.type_inf(expr),
-                        name="func:"+str(expr.function),
-                        count_granularity=CountGranularity.SUBGROUP): 1}
-                    ) + self.rec(expr.parameters)
->>>>>>> 9e7b697f
 
     def map_subscript(self, expr):
         if self.count_within_subscripts:
@@ -1029,24 +956,17 @@
         assert expr.children
         return self.new_poly_map(
                     {Op(dtype=self.type_inf(expr),
-<<<<<<< HEAD
-                        name='add',
+                        name="add",
                         count_granularity=self.arithmetic_count_granularity,
                         kernel_name=self.knl.name):
                      self.zero + (len(expr.children)-1)}
-=======
-                        name="add",
-                        count_granularity=CountGranularity.SUBGROUP):
-                     len(expr.children)-1}
->>>>>>> 9e7b697f
                     ) + sum(self.rec(child) for child in expr.children)
 
     def map_product(self, expr):
         from pymbolic.primitives import is_zero
         assert expr.children
-<<<<<<< HEAD
         return sum(self.new_poly_map({Op(dtype=self.type_inf(expr),
-                                  name='mul',
+                                  name="mul",
                                   count_granularity=(
                                       self.arithmetic_count_granularity),
                                   kernel_name=self.knl.name): self.one})
@@ -1054,32 +974,16 @@
                    for child in expr.children
                    if not is_zero(child + 1)) + \
                    self.new_poly_map({Op(dtype=self.type_inf(expr),
-                                  name='mul',
+                                  name="mul",
                                   count_granularity=(
                                       self.arithmetic_count_granularity),
                                   kernel_name=self.knl.name): -self.one})
 
     def map_quotient(self, expr, *args):
         return self.new_poly_map({Op(dtype=self.type_inf(expr),
-                              name='div',
+                              name="div",
                               count_granularity=self.arithmetic_count_granularity,
                               kernel_name=self.knl.name): self.one}) \
-=======
-        return sum(ToCountMap({Op(dtype=self.type_inf(expr),
-                                  name="mul",
-                                  count_granularity=CountGranularity.SUBGROUP): 1})
-                   + self.rec(child)
-                   for child in expr.children
-                   if not is_zero(child + 1)) + \
-                   ToCountMap({Op(dtype=self.type_inf(expr),
-                                  name="mul",
-                                  count_granularity=CountGranularity.SUBGROUP): -1})
-
-    def map_quotient(self, expr, *args):
-        return ToCountMap({Op(dtype=self.type_inf(expr),
-                              name="div",
-                              count_granularity=CountGranularity.SUBGROUP): 1}) \
->>>>>>> 9e7b697f
                                 + self.rec(expr.numerator) \
                                 + self.rec(expr.denominator)
 
@@ -1087,61 +991,36 @@
     map_remainder = map_quotient
 
     def map_power(self, expr):
-<<<<<<< HEAD
         return self.new_poly_map({Op(dtype=self.type_inf(expr),
-                              name='pow',
+                              name="pow",
                               count_granularity=self.arithmetic_count_granularity,
                               kernel_name=self.knl.name): self.one}) \
-=======
-        return ToCountMap({Op(dtype=self.type_inf(expr),
-                              name="pow",
-                              count_granularity=CountGranularity.SUBGROUP): 1}) \
->>>>>>> 9e7b697f
                                 + self.rec(expr.base) \
                                 + self.rec(expr.exponent)
 
     def map_left_shift(self, expr):
-<<<<<<< HEAD
         return self.new_poly_map({Op(dtype=self.type_inf(expr),
-                              name='shift',
+                              name="shift",
                               count_granularity=self.arithmetic_count_granularity,
                               kernel_name=self.knl.name): self.one}) \
-=======
-        return ToCountMap({Op(dtype=self.type_inf(expr),
-                              name="shift",
-                              count_granularity=CountGranularity.SUBGROUP): 1}) \
->>>>>>> 9e7b697f
                                 + self.rec(expr.shiftee) \
                                 + self.rec(expr.shift)
 
     map_right_shift = map_left_shift
 
     def map_bitwise_not(self, expr):
-<<<<<<< HEAD
         return self.new_poly_map({Op(dtype=self.type_inf(expr),
-                              name='bw',
+                              name="bw",
                               count_granularity=self.arithmetic_count_granularity,
                               kernel_name=self.knl.name): self.one}) \
                                 + self.rec(expr.child)
 
     def map_bitwise_or(self, expr):
         return self.new_poly_map({Op(dtype=self.type_inf(expr),
-                              name='bw',
+                              name="bw",
                               count_granularity=self.arithmetic_count_granularity,
                               kernel_name=self.knl.name):
                            self.zero + (len(expr.children)-1)}) \
-=======
-        return ToCountMap({Op(dtype=self.type_inf(expr),
-                              name="bw",
-                              count_granularity=CountGranularity.SUBGROUP): 1}) \
-                                + self.rec(expr.child)
-
-    def map_bitwise_or(self, expr):
-        return ToCountMap({Op(dtype=self.type_inf(expr),
-                              name="bw",
-                              count_granularity=CountGranularity.SUBGROUP):
-                           len(expr.children)-1}) \
->>>>>>> 9e7b697f
                                 + sum(self.rec(child) for child in expr.children)
 
     map_bitwise_xor = map_bitwise_or
@@ -1162,16 +1041,10 @@
                + self.rec(expr.else_)
 
     def map_min(self, expr):
-<<<<<<< HEAD
         return self.new_poly_map({Op(dtype=self.type_inf(expr),
-                              name='maxmin',
+                              name="maxmin",
                               count_granularity=self.arithmetic_count_granularity,
                               kernel_name=self.knl.name):
-=======
-        return ToCountMap({Op(dtype=self.type_inf(expr),
-                              name="maxmin",
-                              count_granularity=CountGranularity.SUBGROUP):
->>>>>>> 9e7b697f
                            len(expr.children)-1}) \
                + sum(self.rec(child) for child in expr.children)
 
@@ -1335,13 +1208,8 @@
                     array.address_space == AddressSpace.LOCAL):
                 if index is None:
                     # no subscript
-<<<<<<< HEAD
                     count_map[MemAccess(
-                                mtype='local',
-=======
-                    sub_map[MemAccess(
                                 mtype="local",
->>>>>>> 9e7b697f
                                 dtype=dtype,
                                 count_granularity=self.local_mem_count_granularity,
                                 kernel_name=self.knl.name)] = self.one
@@ -1357,13 +1225,8 @@
                 lid_strides, gid_strides = _get_lid_and_gid_strides(
                                                 self.knl, array, index_tuple)
 
-<<<<<<< HEAD
                 count_map[MemAccess(
-                        mtype='local',
-=======
-                sub_map[MemAccess(
                         mtype="local",
->>>>>>> 9e7b697f
                         dtype=dtype,
                         lid_strides=dict(sorted(lid_strides.items())),
                         gid_strides=dict(sorted(gid_strides.items())),
@@ -1404,20 +1267,12 @@
             # this array is not in global memory
             return self.new_zero_poly_map()
 
-<<<<<<< HEAD
-        return self.new_poly_map({MemAccess(mtype='global',
+        return self.new_poly_map({MemAccess(mtype="global",
                     dtype=self.type_inf(expr), lid_strides={},
                     gid_strides={}, variable=name,
                     count_granularity=CountGranularity.WORKITEM,
                     kernel_name=self.knl.name): self.one}
                     ) + self.rec(expr.index)
-=======
-        return ToCountMap({MemAccess(mtype="global",
-                                     dtype=self.type_inf(expr), lid_strides={},
-                                     gid_strides={}, variable=name,
-                                     count_granularity=CountGranularity.WORKITEM): 1}
-                          ) + self.rec(expr.index)
->>>>>>> 9e7b697f
 
     def map_subscript(self, expr):
         name = expr.aggregate.name
@@ -1445,7 +1300,6 @@
 
         global_access_count_granularity = CountGranularity.SUBGROUP
 
-<<<<<<< HEAD
         # Account for broadcasts once per subgroup
         count_granularity = CountGranularity.WORKITEM if (
                 # if the stride in lid.0 is known
@@ -1456,11 +1310,7 @@
                 ) else global_access_count_granularity
 
         return self.new_poly_map({MemAccess(
-                            mtype='global',
-=======
-        return ToCountMap({MemAccess(
                             mtype="global",
->>>>>>> 9e7b697f
                             dtype=self.type_inf(expr),
                             lid_strides=dict(sorted(lid_strides.items())),
                             gid_strides=dict(sorted(gid_strides.items())),
@@ -1809,7 +1659,7 @@
     for insn in knl.instructions:
         if isinstance(insn, (CallInstruction, CInstruction, Assignment)):
             ops = op_counter(insn.assignees) + op_counter(insn.expression)
-            for key, val in six.iteritems(ops.count_map):
+            for key, val in ops.count_map.items():
                 count = _get_insn_count(knl, callables_table, insn.id,
                             subgroup_size, count_redundant_work,
                             key.count_granularity)
@@ -1831,13 +1681,6 @@
 
     :arg knl: A :class:`loopy.LoopKernel` whose operations are to be counted.
 
-<<<<<<< HEAD
-=======
-    :arg numpy_types: A :class:`bool` specifying whether the types in the
-        returned mapping should be numpy types instead of
-        :class:`loopy.types.LoopyType`.
-
->>>>>>> 9e7b697f
     :arg count_redundant_work: Based on usage of hardware axes or other
         specifics, a kernel may perform work redundantly. This :class:`bool`
         flag indicates whether this work should be included in the count.
@@ -1855,11 +1698,7 @@
         specifies that it should only be counted once per sub-group. If set to
         *None* an attempt to find the sub-group size using the device will be
         made, if this fails an error will be raised. If a :class:`str`
-<<<<<<< HEAD
-        ``'guess'`` is passed as the subgroup_size, :func:`get_op_map` will
-=======
         ``"guess"`` is passed as the subgroup_size, get_mem_access_map will
->>>>>>> 9e7b697f
         attempt to find the sub-group size using the device and, if
         unsuccessful, will make a wild guess.
 
@@ -1892,63 +1731,26 @@
 
     """
 
-<<<<<<< HEAD
     if isinstance(program, LoopKernel):
         program = make_program(program)
-=======
-    subgroup_size = _process_subgroup_size(knl, subgroup_size)
-
-    from loopy.preprocess import preprocess_kernel, infer_unknown_types
-    knl = infer_unknown_types(knl, expect_completion=True)
-    knl = preprocess_kernel(knl)
->>>>>>> 9e7b697f
 
     from loopy.preprocess import preprocess_program, infer_unknown_types
     program = preprocess_program(program)
 
-<<<<<<< HEAD
     # Ordering restriction: preprocess might insert arguments to
     # make strides valid. Those also need to go through type inference.
     program = infer_unknown_types(program, expect_completion=True)
-=======
-    for insn in knl.instructions:
-        if isinstance(insn, (CallInstruction, CInstruction, Assignment)):
-            ops = op_counter(insn.assignee) + op_counter(insn.expression)
-            for key, val in ops.count_map.items():
-                op_map = (
-                        op_map
-                        + ToCountMap({key: val})
-                        * _get_insn_count(knl, insn.id, subgroup_size,
-                                         count_redundant_work,
-                                         key.count_granularity))
->>>>>>> 9e7b697f
 
     if numpy_types is not None:
         from warnings import warn
         warn("numpy_types is being ignored and will be removed in 2020.",
                 DeprecationWarning, stacklevel=2)
 
-<<<<<<< HEAD
     return _get_op_map_for_single_kernel(
             program[program.name], program.callables_table,
             count_redundant_work=count_redundant_work,
             count_within_subscripts=count_within_subscripts,
             subgroup_size=subgroup_size)
-=======
-    if numpy_types:
-        return ToCountMap(
-                    init_dict={
-                        Op(
-                            dtype=op.dtype.numpy_dtype,
-                            name=op.name,
-                            count_granularity=op.count_granularity):
-                        ct
-                        for op, ct in op_map.count_map.items()},
-                    val_type=op_map.val_type
-                    )
-    else:
-        return op_map
->>>>>>> 9e7b697f
 
 # }}}
 
@@ -2047,7 +1849,7 @@
                         + access_counter_l(insn.assignee)
                         ).with_set_attributes(direction="store")
 
-            for key, val in six.iteritems(insn_access_map.count_map):
+            for key, val in insn_access_map.count_map.items():
                 count = _get_insn_count(knl, callables_table, insn.id,
                             subgroup_size, count_redundant_work,
                             key.count_granularity)
@@ -2070,13 +1872,6 @@
     :arg knl: A :class:`loopy.LoopKernel` whose memory accesses are to be
         counted.
 
-<<<<<<< HEAD
-=======
-    :arg numpy_types: A :class:`bool` specifying whether the types in the
-        returned mapping should be numpy types instead of
-        :class:`loopy.types.LoopyType`.
-
->>>>>>> 9e7b697f
     :arg count_redundant_work: Based on usage of hardware axes or other
         specifics, a kernel may perform work redundantly. This :class:`bool`
         flag indicates whether this work should be included in the count.
@@ -2177,15 +1972,7 @@
 def _get_synchronization_map_for_single_kernel(knl, callables_table,
         subgroup_size=None):
 
-<<<<<<< HEAD
-    if not knl.options.ignore_boostable_into:
-        raise LoopyError("Kernel '%s': Using operation counting requires the option "
-                "ignore_boostable_into to be set." % knl.name)
-
     knl = lp.get_one_scheduled_kernel(knl, callables_table)
-=======
-    subgroup_size = _process_subgroup_size(knl, subgroup_size)
->>>>>>> 9e7b697f
 
     from loopy.schedule import (EnterLoop, LeaveLoop, Barrier,
             CallKernel, ReturnFromKernel, RunInstruction)
@@ -2197,39 +1984,7 @@
     sync_counter = CounterBase(knl, callables_table, kernel_rec)
     sync_map = sync_counter.new_zero_poly_map()
 
-<<<<<<< HEAD
     iname_list = []
-=======
-    for insn in knl.instructions:
-        if isinstance(insn, (CallInstruction, CInstruction, Assignment)):
-            access_expr = (
-                    access_counter_g(insn.expression)
-                    + access_counter_l(insn.expression)
-                    ).with_set_attributes(direction="load")
-
-            access_assignee = (
-                    access_counter_g(insn.assignee)
-                    + access_counter_l(insn.assignee)
-                    ).with_set_attributes(direction="store")
-
-            for key, val in access_expr.count_map.items():
-
-                access_map = (
-                        access_map
-                        + ToCountMap({key: val})
-                        * _get_insn_count(knl, insn.id, subgroup_size,
-                                          count_redundant_work,
-                                          key.count_granularity))
-
-            for key, val in access_assignee.count_map.items():
-
-                access_map = (
-                        access_map
-                        + ToCountMap({key: val})
-                        * _get_insn_count(knl, insn.id, subgroup_size,
-                                          count_redundant_work,
-                                          key.count_granularity))
->>>>>>> 9e7b697f
 
     for sched_item in knl.schedule:
         if isinstance(sched_item, EnterLoop):
@@ -2248,31 +2003,10 @@
         elif isinstance(sched_item, RunInstruction):
             pass
 
-<<<<<<< HEAD
         elif isinstance(sched_item, CallKernel):
             sync_map = sync_map + ToCountMap(
                     {Sync("kernel_launch", knl.name):
                         count_inames_domain(knl, frozenset(iname_list))})
-=======
-    if numpy_types:
-        return ToCountMap(
-                    init_dict={
-                        MemAccess(
-                            mtype=mem_access.mtype,
-                            dtype=mem_access.dtype.numpy_dtype,
-                            lid_strides=mem_access.lid_strides,
-                            gid_strides=mem_access.gid_strides,
-                            direction=mem_access.direction,
-                            variable=mem_access.variable,
-                            variable_tag=mem_access.variable_tag,
-                            count_granularity=mem_access.count_granularity):
-                        ct
-                        for mem_access, ct in access_map.count_map.items()},
-                    val_type=access_map.val_type
-                    )
-    else:
-        return access_map
->>>>>>> 9e7b697f
 
         elif isinstance(sched_item, ReturnFromKernel):
             pass
@@ -2321,45 +2055,7 @@
 
     """
 
-<<<<<<< HEAD
     from loopy.preprocess import preprocess_program, infer_unknown_types
-=======
-    from loopy.preprocess import preprocess_kernel, infer_unknown_types
-    from loopy.schedule import (EnterLoop, LeaveLoop, Barrier,
-            CallKernel, ReturnFromKernel, RunInstruction)
-    from operator import mul
-    knl = infer_unknown_types(knl, expect_completion=True)
-    knl = preprocess_kernel(knl)
-    knl = lp.get_one_scheduled_kernel(knl)
-    iname_list = []
-
-    result = ToCountMap()
-
-    one = isl.PwQPolynomial("{ 1 }")
-
-    def get_count_poly(iname_list):
-        if iname_list:  # (if iname_list is not empty)
-            ct = (count(knl, (
-                            knl.get_inames_domain(iname_list).
-                            project_out_except(iname_list, [dim_type.set])
-                            )), )
-            return reduce(mul, ct)
-        else:
-            return one
-
-    for sched_item in knl.schedule:
-        if isinstance(sched_item, EnterLoop):
-            if sched_item.iname:  # (if not empty)
-                iname_list.append(sched_item.iname)
-        elif isinstance(sched_item, LeaveLoop):
-            if sched_item.iname:  # (if not empty)
-                iname_list.pop()
-
-        elif isinstance(sched_item, Barrier):
-            result = result + ToCountMap({"barrier_%s" %
-                                          sched_item.synchronization_kind:
-                                          get_count_poly(iname_list)})
->>>>>>> 9e7b697f
 
     program = preprocess_program(program)
     # Ordering restriction: preprocess might insert arguments to
@@ -2484,8 +2180,4 @@
 
 # }}}
 
-<<<<<<< HEAD
-
-=======
->>>>>>> 9e7b697f
 # vim: foldmethod=marker