--- conflicted
+++ resolved
@@ -139,18 +139,10 @@
 
     # making the target of the child kernel to be same as the target of parent
     # kernel.
-<<<<<<< HEAD
-    callable_kernel = CallableKernel(name=function_name,
-                        subkernel=callee_kernel.copy(
-                            target=caller_kernel.target,
-                            is_master_kernel=False),
-                        inline=inline)
-=======
     callable_kernel = CallableKernel(subkernel=callee_kernel.copy(
                         target=caller_kernel.target,
                         name=function_name,
                         is_called_from_host=False))
->>>>>>> e22d43da
 
     # disabling global barriers for callee kernel
     from loopy import set_options
