--- conflicted
+++ resolved
@@ -28,11 +28,8 @@
 from pymbolic import var
 
 from loopy.kernel import LoopKernel
-<<<<<<< HEAD
 from loopy.program import Program
 from loopy.kernel.function_interface import CallableKernel
-=======
->>>>>>> 23d7e9ca
 
 
 def _apply_renames_in_exprs(kernel, var_renames):
@@ -307,19 +304,11 @@
 
     The components of the kernels are fused as follows:
 
-<<<<<<< HEAD
-    *   The resulting kernel will have a domain involving all the inames and
-        parameters occurring across *kernels*.  Inames with matching names
-        across *kernels* are fused in such a way that they remain a single
-        iname in the fused kernel.  Use :func:`loopy.rename_iname` if this is
-        not desired.
-=======
     *   The resulting kernel will have a domain involving all the inames
         and parameters occurring across *kernels*.
         Inames with matching names across *kernels* are fused in such a way
         that they remain a single iname in the fused kernel.
         Use :func:`loopy.rename_iname` if this is not desired.
->>>>>>> 23d7e9ca
 
     *   The projection of the domains of each pair of kernels onto their
         common subset of inames must match in order for fusion to
@@ -342,19 +331,16 @@
 
         *data_flow* was added in version 2016.2
     """
-<<<<<<< HEAD
     if all(isinstance(kernel, Program) for kernel in kernels):
         new_kernels = []
         for knl in kernels:
             kernel_names = [i for i, clbl in
-                    six.iteritems(knl.callables_table) if isinstance(clbl,
+                    knl.callables_table.items() if isinstance(clbl,
                         CallableKernel)]
         if len(kernel_names) != 1:
             raise LoopyError()
         new_kernels.append(knl[kernel_names[0]])
         kernels = new_kernels[:]
-=======
->>>>>>> 23d7e9ca
 
     assert all(isinstance(knl, LoopKernel) for knl in kernels)
     kernels = list(kernels)
@@ -435,12 +421,7 @@
 
     # }}}
 
-<<<<<<< HEAD
     from loopy.program import make_program
     return make_program(result).with_entrypoints(result.name)
 
-=======
-    return result
->>>>>>> 23d7e9ca
-
 # vim: foldmethod=marker